// Copyright 2018-2021 VMware, Inc.
// SPDX-License-Identifier: Apache-2.0

/*
 * clockcache.c --
 *
 *     This file contains the implementation for a concurrent clock cache.
 */
#include "platform.h"

#include "allocator.h"
#include "clockcache.h"
#include "io.h"
#include "task.h"
#include "util.h"

#include <stddef.h>
#include <sys/mman.h>

#include "poison.h"


/* invalid "pointers" used to indicate that the given page or lookup is
 * unmapped */
#define CC_UNMAPPED_ENTRY UINT32_MAX
#define CC_UNMAPPED_ADDR  UINT64_MAX
#define CC_DUMMY_ADDR -123

// Number of entries to clean/evict/get_free in a per-thread batch
#define CC_ENTRIES_PER_BATCH 64

/* number of events to poll for during clockcache_wait */
#define CC_DEFAULT_MAX_IO_EVENTS 32

/*
 * clockcache_log, etc. are used to write an output of cache operations to a
 * log file for debugging purposes. If CC_LOG is set, then all output is
 * written, if ADDR_TRACING is set, then only operations which affect entries
 * with either entry_number TRACE_ENTRY or address TRACE_ADDR are written.
 *
 * clockcache_log_stream should be called between platform_open_log_stream
 * and platform_close_log_stream.
 *
 * Note: these are debug functions, so calling platform_get_tid() potentially
 * repeatedly is ok.
 */
#ifdef ADDR_TRACING
#define clockcache_log(addr, entry, message, ...)                       \
   do {                                                                 \
      if (addr == TRACE_ADDR || entry == TRACE_ENTRY) {                 \
         platform_handle_log(cc->logfile, "(%lu) "message,              \
               platform_get_tid(), ##__VA_ARGS__);                      \
      }                                                                 \
   } while(0)
#define clockcache_log_stream(addr, entry, message, ...)                \
   do {                                                                 \
      if (addr == TRACE_ADDR || entry == TRACE_ENTRY) {                 \
         platform_log_stream("(%lu) "message, platform_get_tid(),       \
               ##__VA_ARGS__);                                          \
      }                                                                 \
   } while(0)
#else
#ifdef CC_LOG
#define clockcache_log(addr, entry, message, ...)                       \
   do {                                                                 \
      (void)(addr);                                                     \
      platform_handle_log(cc->logfile, "(%lu) "message,                 \
               platform_get_tid(), ##__VA_ARGS__);                      \
   } while (0)

#define clockcache_log_stream(addr, entry, message, ...)                \
   platform_log_stream("(%lu) "message, platform_get_tid(),             \
               ##__VA_ARGS__);
#else
#define clockcache_log(addr, entry, message, ...) \
   do {                                           \
      (void)(addr);                               \
      (void)(entry);                              \
      (void)(message);                            \
   } while (0)
#define clockcache_log_stream(addr, entry, message, ...) \
   do {                                                  \
      (void)(addr);                                      \
      (void)(entry);                                     \
      (void)(message);                                   \
   } while (0)
#endif
#endif

#if defined CC_LOG || defined ADDR_TRACING
#define clockcache_open_log_stream() platform_open_log_stream()
#else
#define clockcache_open_log_stream()
#endif

#if defined CC_LOG || defined ADDR_TRACING
#define clockcache_close_log_stream() platform_close_log_stream(cc->logfile)
#else
#define clockcache_close_log_stream()
#endif


// clang-format off
page_handle *clockcache_alloc                (clockcache *cc, uint64 addr, page_type type);
bool         clockcache_dealloc              (clockcache *cc, uint64 addr, page_type type);
uint8        clockcache_get_allocator_ref    (clockcache *cc, uint64 addr);
page_handle *clockcache_get                  (clockcache *cc, uint64 addr, bool blocking, page_type type);
cache_async_result clockcache_get_async      (clockcache *cc, uint64 addr, page_type type, cache_async_ctxt *ctxt);
void         clockcache_async_done           (clockcache *cc, page_type type, cache_async_ctxt *ctxt);
void         clockcache_unget                (clockcache *cc, page_handle *page);
bool         clockcache_claim                (clockcache *cc, page_handle *page);
void         clockcache_unclaim              (clockcache *cc, page_handle *page);
void         clockcache_lock                 (clockcache *cc, page_handle **page);
void         clockcache_unlock               (clockcache *cc, page_handle **page);
void         clockcache_share                (clockcache *cc_to_share, clockcache *anon_cc, 
					      page_handle *page_to_share, page_handle *anon_page);
void         clockcache_unshare              (clockcache *cc, page_handle *anon_page);
void         clockcache_prefetch(clockcache *cc, uint64 addr, page_type type);
void         clockcache_mark_dirty           (clockcache *cc, page_handle *page);
void         clockcache_pin                  (clockcache *cc, page_handle *page);
void         clockcache_unpin                (clockcache *cc, page_handle *page);

void         clockcache_page_sync            (clockcache *cc, page_handle *page, bool is_blocking, page_type type);
void         clockcache_extent_sync          (clockcache *cc, uint64 addr, uint64 *pages_outstanding);

void         clockcache_flush                (clockcache *cc);
int          clockcache_evict_all            (clockcache *cc, bool ignore_pinned);
void         clockcache_wait                 (clockcache *cc);

uint64       clockcache_get_page_size        (const clockcache *cc);
uint64       clockcache_get_extent_size      (const clockcache *cc);

void         clockcache_assert_ungot         (clockcache *cc, uint64 addr);
void         clockcache_assert_noleaks       (clockcache *cc);
void         clockcache_assert_no_locks_held (clockcache *cc);
void         clockcache_print                (clockcache *cc);
bool         clockcache_page_valid           (clockcache *cc, uint64 addr);
void         clockcache_validate_page        (clockcache *cc, page_handle *page, uint64 addr);

void         clockcache_print_stats          (clockcache *cc);
void         clockcache_io_stats             (clockcache *cc, uint64 *read_bytes, uint64 *write_bytes);
void         clockcache_reset_stats          (clockcache *cc);

uint32       clockcache_count_dirty          (clockcache *cc);
uint16       clockcache_get_read_ref         (clockcache *cc, page_handle *page);

bool         clockcache_present              (clockcache *cc, page_handle *page);
static void  clockcache_enable_sync_get      (clockcache *cc, bool enabled);
allocator *  clockcache_allocator            (clockcache *cc);
ThreadContext * clockcache_get_context       (clockcache *cc);
cache *	     clockcache_get_volatile_cache   (clockcache *cc);
bool	     clockcache_if_volatile_page     (clockcache *cc, page_handle *page);
bool	     clockcache_if_volatile_addr     (clockcache *cc, uint64 addr);
bool	     clockcache_if_diskaddr_in_volatile_cache (clockcache *cc, uint64 disk_addr);
cache *      clockcache_get_addr_cache                (clockcache *cc, uint64 addr);

static cache_ops clockcache_ops = {
   .page_alloc        = (page_alloc_fn)        clockcache_alloc,
   .page_dealloc      = (page_dealloc_fn)      clockcache_dealloc,
   .page_get_ref      = (page_get_ref_fn)      clockcache_get_allocator_ref,
   .page_get          = (page_get_fn)          clockcache_get,
   .page_get_async    = (page_get_async_fn)    clockcache_get_async,
   .page_async_done   = (page_async_done_fn)   clockcache_async_done,
   .page_unget        = (page_unget_fn)        clockcache_unget,
   .page_claim        = (page_claim_fn)        clockcache_claim,
   .page_unclaim      = (page_unclaim_fn)      clockcache_unclaim,
   .page_lock         = (page_lock_fn)         clockcache_lock,
   .page_unlock       = (page_unlock_fn)       clockcache_unlock,
   .share             = (share_fn)             clockcache_share,
   .unshare           = (unshare_fn)           clockcache_unshare,
   .page_prefetch     = (page_prefetch_fn)     clockcache_prefetch,
   .page_mark_dirty   = (page_mark_dirty_fn)   clockcache_mark_dirty,
   .page_pin          = (page_pin_fn)          clockcache_pin,
   .page_unpin        = (page_unpin_fn)        clockcache_unpin,
   .page_sync         = (page_sync_fn)         clockcache_page_sync,
   .extent_sync       = (extent_sync_fn)       clockcache_extent_sync,
   .flush             = (flush_fn)             clockcache_flush,
   .evict             = (evict_fn)             clockcache_evict_all,
   .cleanup           = (cleanup_fn)           clockcache_wait,
   .get_page_size     = (get_cache_size_fn)    clockcache_get_page_size,
   .get_extent_size   = (get_cache_size_fn)    clockcache_get_extent_size,
   .assert_ungot      = (assert_ungot_fn)      clockcache_assert_ungot,
   .assert_free       = (assert_free_fn)       clockcache_assert_no_locks_held,
   .assert_noleaks    = (assert_noleaks)       clockcache_assert_noleaks,
   .print             = (print_fn)             clockcache_print,
   .print_stats       = (print_fn)             clockcache_print_stats,
   .io_stats          = (io_stats_fn)          clockcache_io_stats,
   .reset_stats       = (reset_stats_fn)       clockcache_reset_stats,
   .page_valid        = (page_valid_fn)        clockcache_page_valid,
   .validate_page     = (validate_page_fn)     clockcache_validate_page,

   .count_dirty       = (count_dirty_fn)       clockcache_count_dirty,
   .page_get_read_ref = (page_get_read_ref_fn) clockcache_get_read_ref,

   .cache_present     = (cache_present_fn)     clockcache_present,
   .enable_sync_get   = (enable_sync_get_fn)   clockcache_enable_sync_get,
   .cache_allocator   = (cache_allocator_fn)   clockcache_allocator,
   .cache_get_context = (cache_get_context_fn) clockcache_get_context,
   .cache_get_volatile_cache            = (cache_get_volatile_cache_fn)            clockcache_get_volatile_cache,
   .cache_if_volatile_page              = (cache_if_volatile_page_fn)              clockcache_if_volatile_page,
   .cache_if_volatile_addr              = (cache_if_volatile_addr_fn)              clockcache_if_volatile_addr,
   .cache_if_diskaddr_in_volatile_cache = (cache_if_diskaddr_in_volatile_cache_fn) clockcache_if_diskaddr_in_volatile_cache,

   .cache_get_addr_cache    = (cache_get_addr_cache_fn) clockcache_get_addr_cache,
};
// clang-format on

/*
 *----------------------------------------------------------------------
 *
 * status and status constants
 *
 *----------------------------------------------------------------------
 */

#define CC_FREE          (1u<<0)
#define CC_ACCESSED      (1u<<1)
#define CC_CLEAN         (1u<<2)
#define CC_WRITEBACK     (1u<<3)
#define CC_LOADING       (1u<<4)
#define CC_WRITELOCKED   (1u<<5)
#define CC_CLAIMED       (1u<<6)
#define CC_SHADOW	 (1u<<7)

/* Common status flag combinations */
#define CC_FREE_STATUS \
         (0 \
            | CC_FREE \
         )
#define CC_EVICTABLE_STATUS \
         (0 \
            | CC_CLEAN \
         )
#define CC_LOCKED_EVICTABLE_STATUS \
         (0 \
            | CC_CLEAN \
            | CC_CLAIMED \
            | CC_WRITELOCKED \
         )
#define CC_MIGRATABLE1_STATUS \
         (0 \
	   | CC_CLEAN \
           | CC_ACCESSED \
         )

#define CC_MIGRATABLE2_STATUS \
         (0 \
           | CC_ACCESSED \
         )

#define CC_LOCKED_MIGRATABLE1_STATUS \
         (0 \
	    | CC_ACCESSED \
            | CC_CLAIMED \
	    | CC_CLEAN \
            | CC_WRITELOCKED \
         )

#define CC_LOCKED_MIGRATABLE2_STATUS \
          (0 \
             | CC_ACCESSED \
             | CC_CLAIMED \
             | CC_WRITELOCKED \
          )


#define CC_ACCESSED_STATUS \
         (0 \
            | CC_ACCESSED \
            | CC_CLEAN \
         )
#define CC_ALLOC_STATUS /* dirty */ \
         (0 \
            | CC_WRITELOCKED \
            | CC_CLAIMED \
         )
#define CC_CLEANABLE1_STATUS /* dirty */ \
         (0)
#define CC_CLEANABLE2_STATUS /* dirty */ \
         (0 \
            | CC_ACCESSED \
         )
#define CC_WRITEBACK1_STATUS \
         (0 \
            | CC_WRITEBACK \
         )
#define CC_WRITEBACK2_STATUS \
         (0 \
            | CC_ACCESSED \
            | CC_WRITEBACK \
         )
#define CC_READ_LOADING_STATUS \
         (0 \
            | CC_ACCESSED \
            | CC_CLEAN \
            | CC_LOADING \
         )
#define CC_WRITE_LOADING_STATUS \
         (0 \
            | CC_ACCESSED \
            | CC_CLEAN \
            | CC_LOADING \
            | CC_WRITELOCKED \
         )

/*----------------------------------------------------------------------
 *
 * clockcache_{set/clear/test}_flag --
 *
 *      Atomically sets, clears or tests the given flag
 *
 *----------------------------------------------------------------------
 */

static inline uint32
clockcache_set_flag(clockcache *cc, uint32 entry_number, uint32 flag)
{
   uint32 newflag =  flag & __sync_fetch_and_or(&cc->entry[entry_number].status, flag);
   return newflag;
}

static inline uint32
clockcache_clear_flag(clockcache *cc, uint32 entry_number, uint32 flag)
{
   uint32 newflag =  flag & __sync_fetch_and_and(&cc->entry[entry_number].status, ~flag);

   return newflag;
}

static inline uint32
clockcache_test_flag(clockcache *cc, uint32 entry_number, uint32 flag)
{
   return flag & cc->entry[entry_number].status;
}


static inline void
clockcache_set_shadow(clockcache *cc, uint32 entry_number, uint32 flag)
{
   cc->entry[entry_number].shadow = TRUE;
}


static inline bool
clockcache_test_shadow(clockcache *cc, uint32 entry_number, uint32 flag)
{
   return cc->entry[entry_number].shadow;
}

static inline void
clockcache_unset_shadow(clockcache *cc, uint32 entry_number, uint32 flag)
{
   cc->entry[entry_number].shadow = FALSE;
}


clockcache*
clockcache_get_page_cache(clockcache  *cc,
                          page_handle *page)
{
   if(page->persistent){
      if(cc->persistent_cache == NULL)
         return cc;
      else
	 return cc->persistent_cache;
   }
   else{
      if(cc->volatile_cache == NULL)
         return cc;
      else
	 return cc->volatile_cache;
   }
}


#ifdef RECORD_ACQUISITION_STACKS
static void
clockcache_record_backtrace(clockcache *cc,
                            uint32 entry_number)
{
   int myhistindex
      = __sync_fetch_and_add(&cc->entry[entry_number].next_history_record, 1);
   myhistindex = myhistindex % 32;
   clockcache_entry *myEntry = &cc->entry[entry_number];

   myEntry->history[myhistindex].status = myEntry->status;
   myEntry->history[myhistindex].refcount = 0;
   for (threadid i = 0; i < next_i; i++)
      myEntry->history[myhistindex].refcount
         += cc->refcount[i * cc->cfg->page_capacity + entry_number];
   backtrace(myEntry->history[myhistindex].backtrace, 32);
   
}
#else
#define clockcache_record_backtrace(a,b)
#endif

/*
 *----------------------------------------------------------------------
 *
 * utility functions
 *
 *----------------------------------------------------------------------
 */

static inline uint64
clockcache_multiply_by_page_size(clockcache *cc,
                                 uint64      addr)
{
   return addr << cc->cfg->log_page_size;
}

static inline uint64
clockcache_divide_by_page_size(clockcache *cc,
                               uint64      addr)
{
   return addr >> cc->cfg->log_page_size;
}


static inline uint32
clockcache_lookup(clockcache *cc,
                  uint64      addr)
{
   uint64 lookup_no = clockcache_divide_by_page_size(cc, addr);
   return cc->lookup[lookup_no];
}

static inline clockcache_entry *
clockcache_lookup_entry(clockcache *cc,
                        uint64      addr)
{
   return &cc->entry[clockcache_lookup(cc, addr)];
}

static inline bool
clockcache_pages_share_extent(clockcache *cc,
                              uint64      left_addr,
                              uint64      right_addr)
{
   return left_addr / cc->cfg->extent_size == right_addr / cc->cfg->extent_size;
}

static inline clockcache_entry *
clockcache_page_to_entry(clockcache  *cc,
                         page_handle *page)
{
   return (clockcache_entry *)((char *)page - offsetof(clockcache_entry, page));
}

static inline uint32
clockcache_page_to_entry_number(clockcache  *cc,
                                page_handle *page)
{
   size_t entry_table_size = cc->cfg->page_capacity * sizeof(*cc->entry);
   uint32 entry_number = clockcache_page_to_entry(cc, page) - cc->entry;
   assert((entry_number <= entry_table_size) && (entry_number >= 0));
   return entry_number;
}



static inline uint32
clockcache_data_to_entry_number(clockcache *cc,
                                char       *data)
{
   return clockcache_divide_by_page_size(cc, data - cc->data);
}

__attribute__ ((unused)) static inline clockcache_entry *
clockcache_data_to_entry(clockcache *cc,
                         char       *data)
{
   return &cc->entry[clockcache_data_to_entry_number(cc, data)];
}

uint64
clockcache_get_page_size(const clockcache *cc)
{
   return cc->cfg->page_size;
}

uint64
clockcache_get_extent_size(const clockcache *cc)
{
   return cc->cfg->extent_size;
}

/*
 *-----------------------------------------------------------------------------
 *
 * clockcache_wait --
 *
 *      Does some work while waiting. Currently just polls for async IO
 *      completion.
 *
 *      This function needs to poll for async IO callback completion to avoid
 *      deadlock.
 *
 *-----------------------------------------------------------------------------
 */

void
clockcache_wait(clockcache *cc)
{
   io_cleanup(cc->io, CC_DEFAULT_MAX_IO_EVENTS);
}


/*
 *-----------------------------------------------------------------------------
 *
 * ref counts
 *
 *      Each entry has a distributed ref count. This ref count is striped
 *      across cache lines, so the ref count for entry 0 tid 0 is on a
 *      different cache line from both the ref count for entry 1 tid 0 and
 *      entry 0 tid 1. This reduces false sharing.
 *
 *      get_ref_internal converts an entry_number and tid to the index in
 *      cc->refcount where the ref count is stored.
 *
 *-----------------------------------------------------------------------------
 */

static inline uint32
clockcache_get_ref_internal(clockcache *cc,
                            uint32      entry_number)
{
   return entry_number % cc->cfg->cacheline_capacity * PLATFORM_CACHELINE_SIZE
      + entry_number / cc->cfg->cacheline_capacity;
}

static inline uint16
clockcache_get_ref(clockcache *cc,
                   uint32      entry_number,
                   uint64      counter_no)
{
   counter_no %= CC_RC_WIDTH;
   uint64 rc_number = clockcache_get_ref_internal(cc, entry_number);
   debug_assert(rc_number < cc->cfg->page_capacity);
   return cc->refcount[counter_no * cc->cfg->page_capacity + rc_number];
}

static inline void
clockcache_inc_ref(clockcache *cc,
                   uint32      entry_number,
                   threadid    counter_no)
{
   counter_no %= CC_RC_WIDTH;
   uint64 rc_number = clockcache_get_ref_internal(cc, entry_number);
   debug_assert(rc_number < cc->cfg->page_capacity);


   __attribute__ ((unused))
   uint16 refcount = __sync_fetch_and_add(
         &cc->refcount[counter_no * cc->cfg->page_capacity + rc_number], 1);
   debug_assert(refcount != MAX_READ_REFCOUNT);
}

static inline void
clockcache_dec_ref(clockcache *cc,
                   uint32      entry_number,
                   threadid    counter_no)
{
   counter_no %= CC_RC_WIDTH;
   uint64 rc_number = clockcache_get_ref_internal(cc, entry_number);
   debug_assert(rc_number < cc->cfg->page_capacity);

   __attribute__ ((unused))
   uint16 refcount = __sync_fetch_and_sub(
         &cc->refcount[counter_no * cc->cfg->page_capacity + rc_number], 1);
   debug_assert(refcount != 0);
}

static inline uint8
clockcache_get_pin(clockcache *cc,
                   uint32      entry_number)
{
   uint64 rc_number = clockcache_get_ref_internal(cc, entry_number);
   debug_assert(rc_number < cc->cfg->page_capacity);
   return cc->pincount[rc_number];
}

static inline void
clockcache_inc_pin(clockcache *cc,
                   uint32      entry_number)
{
   uint64 rc_number = clockcache_get_ref_internal(cc, entry_number);
   debug_assert(rc_number < cc->cfg->page_capacity);
   __attribute__ ((unused)) uint8 refcount
      = __sync_fetch_and_add(&cc->pincount[rc_number], 1);
   debug_assert(refcount != UINT8_MAX);
}

static inline void
clockcache_dec_pin(clockcache *cc,
                   uint32      entry_number)
{
   uint64 rc_number = clockcache_get_ref_internal(cc, entry_number);
   debug_assert(rc_number < cc->cfg->page_capacity);
   __attribute__ ((unused)) uint8 refcount
      = __sync_fetch_and_sub(&cc->pincount[rc_number], 1);
   debug_assert(refcount != 0);
}

void
clockcache_assert_no_refs(clockcache *cc)
{
  threadid i;
  volatile uint32 j;
  for (i = 0; i < (MAX_THREADS-1); i++) {
     for (j = 0; j < cc->cfg->page_capacity; j++) {
        if (clockcache_get_ref(cc, j, i) != 0) {
           clockcache_get_ref(cc, j, i);
        }
        platform_assert(clockcache_get_ref(cc, j, i) == 0);
     }
  }
}

void
clockcache_assert_no_refs_and_pins(clockcache *cc)
{
  threadid i;
  uint32 j;
  for (i = 0; i < MAX_THREADS; i++) {
     for (j = 0; j < cc->cfg->page_capacity; j++) {
       platform_assert(clockcache_get_ref(cc, j, i) == 0);
     }
  }
}

void
clockcache_assert_no_locks_held(clockcache *cc)
{
   uint64 i;
   clockcache_assert_no_refs_and_pins(cc);
   for (i = 0; i < cc->cfg->page_capacity; i++)
      debug_assert(!clockcache_test_flag(cc, i, CC_WRITELOCKED));
}

void
clockcache_assert_clean(clockcache *cc)
{
   uint64 i;

   for (i = 0; i < cc->cfg->page_capacity; i++)
      debug_assert(clockcache_test_flag(cc, i, CC_FREE)
            || clockcache_test_flag(cc, i, CC_CLEAN));
}

/*
 *----------------------------------------------------------------------
 *
 * page locking functions
 *
 *----------------------------------------------------------------------
 */

typedef enum {
   GET_RC_SUCCESS,
   GET_RC_CONFLICT,
   GET_RC_EVICTED,
   GET_RC_FLUSHING,
} get_rc;

/*
 *----------------------------------------------------------------------
 *
 *      clockcache_try_get_read
 *
 *      returns:
 *      - GET_RC_SUCCESS if a read lock was obtained
 *      - GET_RC_EVICTED if the entry was evicted
 *      - GET_RC_CONFLICT if another thread holds a write lock
 *
 *      does not block
 *
 *----------------------------------------------------------------------
 */

bool
clockcache_lock_checkflag(clockcache *cc,
                          uint32 entry_number,
                          uint32 flag)
{
    ThreadContext *ctx = clockcache_get_context(cc);
    for(int i = 0; i < ctx->lock_curr; i++){
        if(ctx->entry_array[i] == entry_number){
          assert(ctx->addr_array[i] == cc->entry[entry_number].page.disk_addr);
          if(ctx->delayed_array[i]){
                  return TRUE;
          }
        }
    }

    return FALSE;
}


void add_unlock_delay(clockcache  *cc,
                      uint32 entry_number,
		      uint64 addr,
                      uint32 flag)
{
    ThreadContext *ctx = clockcache_get_context(cc);
    for(int i = 0; i < ctx->lock_curr; i++){
        if(ctx->entry_array[i] == entry_number){
           if(flag == CC_CLAIMED)
              ctx->claim_array[i] = TRUE;
           if(flag == CC_ACCESSED)
              ctx->get_array[i] = TRUE;
           return;
        }
    }
    if(flag == CC_WRITELOCKED)
    {
       ctx->entry_array[ctx->lock_curr] = entry_number;
       ctx->write_array[ctx->lock_curr] = TRUE;
       if(addr != CC_DUMMY_ADDR)
          ctx->addr_array[ctx->lock_curr]  = addr;
       ctx->delayed_array[ctx->lock_curr] = TRUE;
       ctx->lock_curr++;
    }
}


static get_rc
clockcache_try_get_read(clockcache *cc,
                        uint32      entry_number,
                        bool        set_access)
{
   const threadid tid = platform_get_tid();
   clockcache_record_backtrace(cc, entry_number);

   if(clockcache_lock_checkflag(cc, entry_number, CC_ACCESSED)){
      add_unlock_delay(cc, entry_number, CC_DUMMY_ADDR, CC_ACCESSED);

      clockcache_set_flag(cc, entry_number, CC_ACCESSED);
      if (clockcache_get_ref(cc, entry_number, platform_get_tid()) == 0) {
         clockcache_inc_ref(cc, entry_number, tid);
      }
      return GET_RC_SUCCESS;
   }

<<<<<<< HEAD
   clockcache_entry *entry = &cc->entry[entry_number];
   uint64            addr  = entry->page.disk_addr;
   if (addr == CC_UNMAPPED_ADDR) {
      return GET_RC_EVICTED;
   }
   uint32 cur_entry_number = clockcache_lookup(cc, addr);
   if (cur_entry_number == CC_UNMAPPED_ENTRY) {
      return GET_RC_EVICTED;
   }
   if (cur_entry_number != entry_number) {
      return GET_RC_EVICTED;
   }

=======
   uint64 addr = cc->entry[entry_number].page.disk_addr;
   if(addr == CC_UNMAPPED_ADDR){
      return GET_RC_EVICTED;
   }

   /* This reassign entry number prevent copies between PMEM->DRAM, DRAM->PMEM
    * that causes the page location be moved in the same PMEM cache */

   uint32 cur_entry_number = clockcache_lookup(cc, addr);
   if(cur_entry_number == CC_UNMAPPED_ENTRY){
      return GET_RC_EVICTED;
   }
   if(cur_entry_number != entry_number)
   {
      return GET_RC_EVICTED;
   }

   if(clockcache_test_shadow(cc, entry_number, CC_SHADOW)){
      return GET_RC_EVICTED;
   }


>>>>>>> 4c91cc02
   // first check if write lock is held
   uint32 cc_writing = clockcache_test_flag(cc, entry_number, CC_WRITELOCKED);
   if (UNLIKELY(cc_writing)) {
      return GET_RC_CONFLICT;
   }


   // then obtain the read lock
   clockcache_inc_ref(cc, entry_number, tid);


   // clockcache_test_flag returns 32 bits, not 1 (cannot use bool)
   uint32 cc_free = clockcache_test_flag(cc, entry_number, CC_FREE);
   cc_writing = clockcache_test_flag(cc, entry_number, CC_WRITELOCKED);
   if (LIKELY(!cc_free && !cc_writing)) {
      // test and test and set to reduce contention
      if (set_access && !clockcache_test_flag(cc, entry_number, CC_ACCESSED)) {
         clockcache_set_flag(cc, entry_number, CC_ACCESSED);
      }
      return GET_RC_SUCCESS;
   }

   // cannot hold the read lock (either write lock is held or entry has been
   // evicted), dec ref and return
   clockcache_dec_ref(cc, entry_number, tid);

   if (cc_free) {
      return GET_RC_EVICTED;
   }

   // must be cc_writing
   debug_assert(cc_writing);
   return GET_RC_CONFLICT;
}

/*
 *----------------------------------------------------------------------
 *
 *      clockcache_get_read
 *
 *      returns:
 *      - GET_RC_SUCCESS if a read lock was obtained
 *      - GET_RC_EVICTED if the entry was evicted
 *
 *      blocks if another thread holds a write lock
 *
 *----------------------------------------------------------------------
 */

static get_rc
clockcache_get_read(clockcache *cc,
                    uint32      entry_number)
{
   if(clockcache_lock_checkflag(cc, entry_number, CC_ACCESSED)){
        add_unlock_delay(cc, entry_number, CC_DUMMY_ADDR, CC_ACCESSED);
	if(clockcache_get_ref(cc, entry_number, platform_get_tid()) == 0)
        clockcache_inc_ref(cc, entry_number, platform_get_tid());

	clockcache_set_flag(cc, entry_number, CC_ACCESSED);
        return GET_RC_SUCCESS;
   }

   clockcache_record_backtrace(cc, entry_number);
   get_rc rc = clockcache_try_get_read(cc, entry_number, TRUE);

   uint64 wait = 1;
   while (rc == GET_RC_CONFLICT) {
      platform_sleep(wait);
      wait = wait > 1024 ? wait : 2 * wait;
      rc = clockcache_try_get_read(cc, entry_number, TRUE);
   }

   return rc;
}

/*
 *----------------------------------------------------------------------
 *
 *      clockcache_try_get_claim
 *
 *      Attempts to upgrade a read lock to claim.
 *
 *      NOTE: A caller must release the read lock on GET_RC_CONFLICT before
 *      attempting try_get_claim again to avoid deadlock.
 *
 *      returns:
 *      - GET_RC_SUCCESS if a claim was obtained
 *      - GET_RC_CONFLICT if another thread holds a claim (or write lock)
 *
 *      does not block
 *
 *----------------------------------------------------------------------
 */

static get_rc
clockcache_try_get_claim(clockcache *cc,
                         uint32 entry_number)
{
   if(clockcache_lock_checkflag(cc, entry_number, CC_CLAIMED))
   {
      add_unlock_delay(cc, entry_number, CC_DUMMY_ADDR, CC_CLAIMED);
      clockcache_set_flag(cc, entry_number, CC_CLAIMED);
      return GET_RC_SUCCESS;
   }

   clockcache_record_backtrace(cc, entry_number);

   clockcache_log(0, entry_number,
         "try_get_claim: entry_number %u claimed: %u\n",
         entry_number,
         clockcache_test_flag(cc, entry_number, CC_CLAIMED));

   if (clockcache_set_flag(cc, entry_number, CC_CLAIMED)) {
      clockcache_log(0, entry_number, "return false\n", NULL);
      return GET_RC_CONFLICT;
   }

   return GET_RC_SUCCESS;
}

/*
 *----------------------------------------------------------------------
 *
 *      clockcache_get_write
 *
 *      Upgrades a claim to a write lock.
 *
 *      blocks:
 *      - while read locks are released
 *      - while write back completes
 *
 *      cannot fail
 *
 *      Note: does not wait on CC_LOADING. Caller must either ensure that
 *      CC_LOADING is not set prior to calling (e.g. via a prior call to
 *      clockcache_get).
 *
 *----------------------------------------------------------------------
 */

static void
clockcache_get_write(clockcache *cc,
                     uint32      entry_number)
{
   if(clockcache_lock_checkflag(cc, entry_number, CC_WRITELOCKED))
      return;

   const threadid tid = platform_get_tid();

   debug_assert(clockcache_test_flag(cc, entry_number, CC_CLAIMED));
   __attribute__ ((unused)) uint32 was_writing = clockcache_set_flag(cc,
         entry_number, CC_WRITELOCKED);
   debug_assert(!was_writing);
   debug_assert(!clockcache_test_flag(cc, entry_number, CC_LOADING));

   /*
    * If the thread that wants a write lock holds > 1 refs, it means
    * it has some async lookups which have yielded after taking refs.
    * This is currently not allowed; because such a thread would
    * easily be able to upgrade to write lock and modify the page
    * under it's own yielded lookup.
    *
    * If threads do async lookups, they must leave the
    * compaction+incorporation (that needs write locking) to
    * background threads.
    */
   // FIXME: [aconway 2020-09-11] This assert doesn't work with less dist
   // locks, not sure if it's fixable
   //debug_assert(clockcache_get_ref(cc, entry_number, tid) == 1);
   // Wait for flushing to finish
   while (clockcache_test_flag(cc, entry_number, CC_WRITEBACK)) {
      clockcache_wait(cc);
   }

   // Wait for readers to finish
   for (threadid thr_i = 0; thr_i < CC_RC_WIDTH; thr_i++) {
      if (tid % CC_RC_WIDTH != thr_i) {
         while (clockcache_get_ref(cc, entry_number, thr_i)) {
            platform_sleep(1);
         }
      } else {
         // we have a single ref, so wait for others to drop
         while (clockcache_get_ref(cc, entry_number, thr_i) > 1) {
            platform_sleep(1);
         }
      }
   }

   clockcache_record_backtrace(cc, entry_number);
}

/*
 *----------------------------------------------------------------------
 *
 *      clockcache_try_get_write
 *
 *      Attempts to upgrade a claim to a write lock.
 *
 *      returns:
 *      - GET_RC_SUCCESS if the write lock was obtained
 *      - GET_RC_CONFLICT if another thread holds a read lock
 *
 *      blocks on write back
 *
 *      Note: does not wait on CC_LOADING. Caller must either ensure that
 *      CC_LOADING is not set prior to calling (e.g. via a prior call to
 *      clockcache_get).
 *
 *----------------------------------------------------------------------
 */

static get_rc
clockcache_try_get_write(clockcache *cc,
                         uint32      entry_number)
{
   threadid thr_i;
   threadid tid = platform_get_tid();
   get_rc rc;

   clockcache_record_backtrace(cc, entry_number);

   debug_assert(clockcache_test_flag(cc, entry_number, CC_CLAIMED));
   __attribute__ ((unused))
   uint32 was_writing = clockcache_set_flag(cc, entry_number, CC_WRITELOCKED);
   debug_assert(!was_writing);
   debug_assert(!clockcache_test_flag(cc, entry_number, CC_LOADING));

   // if flushing, then bail
   if (clockcache_test_flag(cc, entry_number, CC_WRITEBACK)) {
      rc = GET_RC_FLUSHING;
      goto failed;
   }

   // check for readers
   for (thr_i = 0; thr_i < CC_RC_WIDTH; thr_i++) {
      if (tid % CC_RC_WIDTH != thr_i) {
         if (clockcache_get_ref(cc, entry_number, thr_i)) {
            // there is a reader, so bail
            rc = GET_RC_CONFLICT;
            goto failed;
         }
      } else {
         // we have a single ref, so if > 1 bail
         if (clockcache_get_ref(cc, entry_number, thr_i) > 1) {
            // there is a reader, so bail
            rc = GET_RC_CONFLICT;
            goto failed;
         }
      }
   }

   return GET_RC_SUCCESS;

failed:
   was_writing = clockcache_clear_flag(cc, entry_number, CC_WRITELOCKED);
   debug_assert(was_writing);
   return rc;
}

/*
 *----------------------------------------------------------------------
 *
 * writeback functions
 *
 *----------------------------------------------------------------------
 */

/*
 *----------------------------------------------------------------------
 *
 * clockcache_ok_to_writeback
 *
 *      Tests the entry to see if write back is possible. Used for test and
 *      test and set.
 *
 *----------------------------------------------------------------------
 */

static inline bool
clockcache_ok_to_writeback(clockcache *cc,
                           uint32      entry_number,
                           bool        with_access)
{
   uint32 status = cc->entry[entry_number].status;

   return status == CC_CLEANABLE1_STATUS
      || (with_access && status == CC_CLEANABLE2_STATUS);
}

/*
 *----------------------------------------------------------------------
 *
 * clockcache_try_set_writeback
 *
 *      Atomically sets the CC_WRITEBACK flag if the status permits; current
 *      status must be:
 *         -- CC_CLEANABLE1_STATUS (= 0)                  // dirty
 *         -- CC_CLEANABLE2_STATUS (= 0 | CC_ACCESSED)    // dirty
 *
 *----------------------------------------------------------------------
 */

static inline bool
clockcache_try_set_writeback(clockcache *cc,
                             uint32      entry_number,
                             bool        with_access)
{
   volatile uint32 *status = &cc->entry[entry_number].status;

   if (__sync_bool_compare_and_swap(status,
            CC_CLEANABLE1_STATUS, CC_WRITEBACK1_STATUS))
      return TRUE;

   if (with_access && __sync_bool_compare_and_swap(status,
            CC_CLEANABLE2_STATUS, CC_WRITEBACK2_STATUS))
      return TRUE;
   return FALSE;
}


/*
 *----------------------------------------------------------------------
 *
 * clockcache_write_callback --
 *
 *      Internal callback function to clean up after writing out a vector of
 *      blocks to disk.
 *
 *----------------------------------------------------------------------
 */

#if defined(__has_feature)
#  if __has_feature(memory_sanitizer)
__attribute__((no_sanitize("memory")))
#  endif
#endif
void
clockcache_write_callback(void            *metadata,
                          struct iovec    *iovec,
                          uint64           count,
                          platform_status  status)
{
   clockcache *cc = *(clockcache **)metadata;
   uint64 i;
   uint32 entry_number;
   clockcache_entry *entry;
   uint64 addr;
   __attribute__ ((unused)) uint32 debug_status;

   platform_assert_status_ok(status);
   platform_assert(count > 0);
   platform_assert(count <= cc->cfg->pages_per_extent);

   for (i = 0; i < count; i++) {
      entry_number
         = clockcache_data_to_entry_number(cc, (char *)iovec[i].iov_base);
      entry = &cc->entry[entry_number];
      addr = entry->page.disk_addr;

      clockcache_log(addr, entry_number,
            "write_callback i %lu entry %u addr %lu\n",
            i, entry_number, addr);


      debug_status = clockcache_set_flag(cc, entry_number, CC_CLEAN);
      debug_assert(!debug_status);
      debug_status = clockcache_clear_flag(cc, entry_number, CC_WRITEBACK);
      debug_assert(debug_status);
   }
}

/*
 *----------------------------------------------------------------------
 *
 * clockcache_batch_start_writeback --
 *
 *      Iterates through all pages in the batch and issues writeback for any
 *      which are cleanable.
 *
 *      Where possible, the write is extented to the extent, including pages
 *      outside the batch.
 *
 *      If is_urgent is set, pages with CC_ACCESSED are written back, otherwise
 *      they are not.
 *
 *----------------------------------------------------------------------
 */

void
clockcache_batch_start_writeback(clockcache *cc,
                                 uint64      batch,
                                 bool        is_urgent)
{
   uint32 entry_no, next_entry_no;
   uint64 addr, first_addr, end_addr, i;
   const threadid tid = platform_get_tid();
   uint64 start_entry_no = batch * CC_ENTRIES_PER_BATCH;
   uint64 end_entry_no = start_entry_no + CC_ENTRIES_PER_BATCH;
   platform_status status;

   clockcache_entry *entry, *next_entry;

   debug_assert(tid < MAX_THREADS - 1);
   debug_assert(cc != NULL);
   debug_assert(batch < cc->cfg->page_capacity / CC_ENTRIES_PER_BATCH);

   clockcache_open_log_stream();
   clockcache_log_stream(0, 0, "batch_start_writeback: %lu, entries %lu-%lu\n",
         batch, start_entry_no, end_entry_no - 1);

   // Iterate through the entries in the batch and try to write out the extents.
   for (entry_no = start_entry_no; entry_no < end_entry_no; entry_no++) {
      entry = &cc->entry[entry_no];
      addr = entry->page.disk_addr;
      // test and test and set in the if condition
      if (clockcache_ok_to_writeback(cc, entry_no, is_urgent)
            && clockcache_try_set_writeback(cc, entry_no, is_urgent)) {
         debug_assert(clockcache_lookup(cc, addr) == entry_no);
         first_addr = entry->page.disk_addr;
         // walk backwards through extent to find first cleanable entry
         do {
            first_addr -= cc->cfg->page_size;
            if (clockcache_pages_share_extent(cc, first_addr, addr))
               next_entry_no = clockcache_lookup(cc, first_addr);
            else
               next_entry_no = CC_UNMAPPED_ENTRY;
         } while (next_entry_no != CC_UNMAPPED_ENTRY
               && clockcache_try_set_writeback(cc, next_entry_no, is_urgent));
         first_addr += cc->cfg->page_size;
         end_addr = entry->page.disk_addr;
         // walk forwards through extent to find last cleanable entry
         do {
            end_addr += cc->cfg->page_size;
            if (clockcache_pages_share_extent(cc, end_addr, addr))
               next_entry_no = clockcache_lookup(cc, end_addr);
            else
               next_entry_no = CC_UNMAPPED_ENTRY;
         } while (next_entry_no != CC_UNMAPPED_ENTRY
               && clockcache_try_set_writeback(cc, next_entry_no, is_urgent));

         io_async_req *req = io_get_async_req(cc->io, TRUE);
         void *req_metadata = io_get_metadata(cc->io, req);
         *(clockcache **)req_metadata = cc;
         struct iovec *iovec = io_get_iovec(cc->io, req);
         uint64 req_count =
            clockcache_divide_by_page_size(cc, end_addr - first_addr);
         req->bytes = clockcache_multiply_by_page_size(cc, req_count);

         if (cc->cfg->use_stats) {
            cc->stats[tid].page_writes[entry->type] += req_count;
            cc->stats[tid].writes_issued++;
         }

         for (i = 0; i < req_count; i++) {
            addr = first_addr + clockcache_multiply_by_page_size(cc, i);
            next_entry = clockcache_lookup_entry(cc, addr);
            next_entry_no = clockcache_lookup(cc, addr);

            clockcache_log_stream(addr, next_entry_no,
                  "flush: entry %u addr %lu\n",
                  next_entry_no, addr);
            iovec[i].iov_base = next_entry->page.data;
         }

         status = io_write_async(cc->io, req, clockcache_write_callback,
                                 req_count, first_addr);
         platform_assert_status_ok(status);
      }
   }
   clockcache_close_log_stream();
}

/*
 *-----------------------------------------------------------------------------
 *
 * clockcache_flush --
 *
 *      Issues writeback for all page in the cache.
 *
 *      Asserts that there are no pins, read locks, claims or write locks.
 *
 *-----------------------------------------------------------------------------
 */

void
clockcache_flush(clockcache *cc)
{
   // make sure all aio is complete first
   io_cleanup_all(cc->io);

   // there can be no references or pins or things won't flush
   //clockcache_assert_no_locks_held(cc); // take out for performance

   // clean all the pages
   for (uint32 flush_hand = 0;
         flush_hand < cc->cfg->page_capacity / CC_ENTRIES_PER_BATCH;
         flush_hand++)
      clockcache_batch_start_writeback(cc, flush_hand, TRUE);

   // make sure all aio is complete again
   io_cleanup_all(cc->io);

   clockcache_assert_clean(cc);
}


//TODO: temporary declaration.

uint32
clockcache_get_free_page(clockcache *cc,
                         uint32      status,
                         bool        refcount,
                         bool        blocking);


/* This function need to be called at the end of read lock, after the read lock is held.
 * Or at the end of unlock, right before release locks of write lock*/
static bool
clockcache_page_migration(clockcache *src_cc, clockcache *dest_cc,
		uint64 disk_addr, page_handle **page, bool read_lock, bool write_unlock)
{
#ifdef PAGE_MIGRATION
   bool ret = FALSE;

   uint32 entry_number = clockcache_lookup(src_cc, disk_addr);
   clockcache_entry *old_entry = &src_cc->entry[entry_number];


   /* Temporarily clear access flag */

   const threadid tid = platform_get_tid();
   uint32 status = old_entry->status;
   bool setup_shadow_page = FALSE;

   /* this is only true when called from the page in step in clockcache_get */
   if(read_lock){
      if ((!((status == CC_MIGRATABLE1_STATUS && read_lock)
  	    || (status == CC_MIGRATABLE2_STATUS && read_lock)))
            || (clockcache_get_ref(src_cc, entry_number, tid)>1)
            || clockcache_get_pin(src_cc, entry_number)) {
         goto out;
      }
#ifdef SHADOW_PAGE
      if(status == CC_MIGRATABLE2_STATUS && read_lock)
         setup_shadow_page = TRUE;
#endif
      assert(src_cc->volatile_cache != NULL);
   }

   if(write_unlock){
      if((clockcache_get_ref(src_cc, entry_number, tid)>1)
         || clockcache_get_pin(src_cc, entry_number)) {
         goto out;
      }
   }


   /* If this call happens at the end of an unlock,
    * right before it calles internal_unlock,
    * then it's unnecessary to go through the tests.
    */
   if(write_unlock)
      goto set_migration;

   // TODO: read lock should go to migration if called in the page in step in get
   // If called as a in-cache page, it should go to set claim
   if(read_lock)
      goto set_claim;


set_claim:
   /* try to claim */
   if (clockcache_try_get_claim(src_cc, entry_number) != GET_RC_SUCCESS) {
      goto release_ref;
   }

   /*
    * try to write lock
    *      -- first check if loading
    */
   if (clockcache_test_flag(src_cc, entry_number, CC_LOADING)
         || clockcache_try_get_write(src_cc, entry_number) != GET_RC_SUCCESS) {
      goto release_claim;
   }

set_migration:
   status = old_entry->status;
   uint32 new_entry_no = CC_UNMAPPED_ENTRY;
   // TODO:
   /* this is only true when called from the page in step in clockcache_get */
   if(read_lock){
      if(!setup_shadow_page){
         if ((status != CC_LOCKED_MIGRATABLE1_STATUS)
            || clockcache_get_pin(src_cc, entry_number)) {
                platform_assert(new_entry_no == -1);
            goto release_write_reacquire_read;
         }
      }
      else{
         if ((status != CC_LOCKED_MIGRATABLE2_STATUS)
            || clockcache_get_pin(src_cc, entry_number)) {
                platform_assert(new_entry_no == -1);
            goto release_write_reacquire_read;
         }
       }
    }


   uint64 addr = old_entry->page.disk_addr;
   bool unset_shadow_page = FALSE;
   uint32 shadow_entry_number;
   if(write_unlock){
      shadow_entry_number = clockcache_lookup(dest_cc, addr);
      size_t entry_table_size = dest_cc->cfg->page_capacity * sizeof(*dest_cc->entry);
      if ((shadow_entry_number <= entry_table_size) && (shadow_entry_number >= 0))
         unset_shadow_page = TRUE;
   }
   clockcache_entry *shadow_entry;
   if(unset_shadow_page)
      shadow_entry = &dest_cc->entry[shadow_entry_number];


   /* Set dest_cc entry be migrating 
    * At this time, the read lock is acquired */
   new_entry_no  = clockcache_get_free_page(dest_cc, old_entry->status, TRUE, TRUE);
   clockcache_entry *new_entry = &dest_cc->entry[new_entry_no];



   /* Set the dest_cc entry point to the disk addr */
   uint64 lookup_no = clockcache_divide_by_page_size(dest_cc, addr);
   dest_cc->lookup[lookup_no] = new_entry_no;


   /* Do the data copy and set up the new page */
   memmove(new_entry->page.data, old_entry->page.data, src_cc->cfg->page_size);
   new_entry->type = old_entry->type;
   new_entry->page.disk_addr = old_entry->page.disk_addr;
   new_entry->page.persistent = old_entry->page.persistent;
   new_entry->old_entry_no = CC_UNMAPPED_ENTRY;

   *page = &new_entry->page;

   /* Set the src_cc entry point to the unmapped addr */
   // FIXME: This state need to sync with PMEM when copy back (or
   // if we make only CLEAN pages can be copied to DRAM, then we don't
   // need to maintain a PMEM copy)
   // Check if it's clean by CC_MIGRATABLE1_STATUS flag

   if(!setup_shadow_page){
      if (addr != CC_UNMAPPED_ADDR) {
         lookup_no = clockcache_divide_by_page_size(src_cc, addr);
         src_cc->lookup[lookup_no] = CC_UNMAPPED_ENTRY;
         old_entry->page.disk_addr = CC_UNMAPPED_ADDR;
      }
   }
   if(unset_shadow_page){
      shadow_entry->page.disk_addr = CC_UNMAPPED_ADDR;
      shadow_entry->status = CC_FREE_STATUS;
      clockcache_unset_shadow(dest_cc, shadow_entry_number, CC_SHADOW);
   }


   /* Set status to CC_FREE_STATUS (clears claim and write lock) */
   if(!setup_shadow_page)
      old_entry->status = CC_FREE_STATUS;
   else
      clockcache_set_shadow(src_cc, entry_number, CC_SHADOW);

   clockcache_log(addr, entry_number, "migrate: entry %u addr %lu\n",
         entry_number, addr);

   ret = TRUE;


   if (dest_cc->cfg->use_stats) {
      if(dest_cc->persistent_cache == NULL)
         dest_cc->stats[tid].cache_migrates_to_PMEM[new_entry->type]++;
      else{
         if(setup_shadow_page)
            dest_cc->stats[tid].cache_migrates_to_DRAM_with_shadow[new_entry->type]++;
         else
            dest_cc->stats[tid].cache_migrates_to_DRAM_without_shadow[new_entry->type]++;
      }
   }

   __attribute__ ((unused)) uint32 debug_status;
release_write_reacquire_read:
   if (!ret && (read_lock)){
      clockcache_set_flag(src_cc, entry_number, CC_ACCESSED);

      debug_status = clockcache_clear_flag(src_cc, entry_number, CC_WRITELOCKED);
      debug_assert(debug_status);
   }
   if (ret && (read_lock)){
      debug_status = clockcache_clear_flag(dest_cc, new_entry_no, CC_WRITELOCKED);
      debug_assert(debug_status);
   }
release_claim:
   if(!ret && (read_lock)){
      debug_status = clockcache_clear_flag(src_cc, entry_number, CC_CLAIMED);
      debug_assert(debug_status);
   }
   if(ret && (read_lock)){
      debug_status = clockcache_clear_flag(dest_cc, new_entry_no, CC_CLAIMED);
      debug_assert(debug_status);
   }
release_ref:
   if (ret && (read_lock)){
      //if(!setup_shadow_page)
      clockcache_dec_ref(src_cc, entry_number, tid);
      clockcache_set_flag(dest_cc, new_entry_no, CC_ACCESSED);
   }
   if(ret && write_unlock){
      clockcache_dec_ref(src_cc, entry_number, tid);
      //if(unset_shadow_page)
         //clockcache_dec_ref(dest_cc, shadow_entry_number, tid);
   }
out:
   return ret;
#else
   return FALSE;
#endif
}


/*
 *----------------------------------------------------------------------
 *
 * eviction functions
 *
 *----------------------------------------------------------------------
 */

/*
 *----------------------------------------------------------------------
 *
 * clockcache_try_evict
 *
 *      Attempts to evict the page if it is evictable
 *
 *----------------------------------------------------------------------
 */

static void
clockcache_try_evict(clockcache *cc,
                     uint32      entry_number)
{
   clockcache_entry *entry = &cc->entry[entry_number];

   const threadid tid = platform_get_tid();

   /* store status for testing, then clear CC_ACCESSED */
   uint32 status = entry->status;
   /* T&T&S */
   if (clockcache_test_flag(cc, entry_number, CC_ACCESSED)) {
      clockcache_clear_flag(cc, entry_number, CC_ACCESSED);
   }


   /*
    * perform fast tests and quit if they fail */
   /* Note: this implicitly tests for:
    * CC_ACCESSED, CC_CLAIMED, CC_WRITELOCK, CC_WRITEBACK
    * Note: here is where we check that the evicting thread doesn't hold a read
    * lock itself.
    */
   if (status != CC_EVICTABLE_STATUS
         || clockcache_get_ref(cc, entry_number, tid)
         || clockcache_get_pin(cc, entry_number)) {
      goto out;
   }

   /* try to evict:
    * 1. try to read lock
    * 2. try to claim
    * 3. try to write lock
    * 4. verify still evictable
    * 5. clear lookup, disk_addr
    * 6. set status to CC_FREE_STATUS (clears claim and write lock)
    * 7. release read lock */

   /* 1. try to read lock */
   if (clockcache_try_get_read(cc, entry_number, FALSE) != GET_RC_SUCCESS) {
      goto out;
   }

   /* 2. try to claim */
   if (clockcache_try_get_claim(cc, entry_number) != GET_RC_SUCCESS) {
      goto release_ref;
   }

   /*
    * 3. try to write lock
    *      -- first check if loading
    */
   if (clockcache_test_flag(cc, entry_number, CC_LOADING)
         || clockcache_try_get_write(cc, entry_number) != GET_RC_SUCCESS) {
      goto release_claim;
   }

   /* 4. verify still evictable
    * redo fast tests in case another thread has changed the status before we
    * obtained the lock
    * note: do not re-check the ref count for the active thread, because
    * it acquired a read lock in order to lock the entry.
    */
   status = entry->status;
   if (status != CC_LOCKED_EVICTABLE_STATUS
         || clockcache_get_pin(cc, entry_number)) {
      goto release_write;
   }

   /*--------------------------------------------evict DRAM page to PMEM cache--------------------------- */


#ifdef DRAM_CACHE
#ifdef EVICTION_OPT
   if(cc->volatile_cache == NULL){
      clockcache* src_cc = cc;
      clockcache* dest_cc = cc->persistent_cache;
      uint64 addr = entry->page.disk_addr;
      bool unset_shadow_page = FALSE;
      uint32 shadow_entry_number;
      shadow_entry_number = clockcache_lookup(dest_cc, addr);
      size_t entry_table_size = dest_cc->cfg->page_capacity * sizeof(*dest_cc->entry);
      if ((shadow_entry_number <= entry_table_size) && (shadow_entry_number >= 0))
         unset_shadow_page = TRUE;

      clockcache_entry *shadow_entry;
      if(unset_shadow_page)
         shadow_entry = &dest_cc->entry[shadow_entry_number];


      uint32 new_entry_no = CC_UNMAPPED_ENTRY;
      new_entry_no  = clockcache_get_free_page(dest_cc, entry->status, TRUE, TRUE);
      clockcache_entry *new_entry = &dest_cc->entry[new_entry_no];



      /* Set the dest_cc entry point to the disk addr */
      uint64 lookup_no = clockcache_divide_by_page_size(dest_cc, addr);
      dest_cc->lookup[lookup_no] = new_entry_no;


      /* Do the data copy and set up the new page */
      memmove(new_entry->page.data, entry->page.data, src_cc->cfg->page_size);
      new_entry->type = entry->type;
      new_entry->page.disk_addr = entry->page.disk_addr;
      new_entry->page.persistent = entry->page.persistent;
      new_entry->old_entry_no = CC_UNMAPPED_ENTRY;


      if (addr != CC_UNMAPPED_ADDR) {
         lookup_no = clockcache_divide_by_page_size(src_cc, addr);
         src_cc->lookup[lookup_no] = CC_UNMAPPED_ENTRY;
         entry->page.disk_addr = CC_UNMAPPED_ADDR;
      }

      if(unset_shadow_page){
         shadow_entry->page.disk_addr = CC_UNMAPPED_ADDR;
         shadow_entry->status = CC_FREE_STATUS;
	 clockcache_unset_shadow(dest_cc, shadow_entry_number, CC_SHADOW);
      }

      entry->status = CC_FREE_STATUS;

      clockcache_log(addr, entry_number, "migrate (in eviction): entry %u addr %lu\n",
            entry_number, addr);

      clockcache_clear_flag(dest_cc, new_entry_no, CC_WRITELOCKED);
      clockcache_clear_flag(dest_cc, new_entry_no, CC_CLAIMED);
      clockcache_dec_ref(dest_cc, new_entry_no, tid);
      
      if (dest_cc->cfg->use_stats) {
         dest_cc->stats[tid].cache_evicts_to_PMEM[new_entry->type]++;
      }



      goto release_ref;
   }
#endif
#endif

   /*--------------------------------------- end of DRAM->PMEM cache eviction------------------------------------*/


   /*
   uint32 new_entry_no = CC_UNMAPPED_ENTRY;
   if(cc->volatile_cache == NULL){
      clockcache *dest_cc = cc->persistent_cache;
      new_entry_no  = clockcache_get_free_page(dest_cc, entry->status, TRUE, TRUE);
      clockcache_entry *new_entry = &dest_cc->entry[new_entry_no];

      uint64 addr = entry->page.disk_addr;
      uint64 lookup_no = clockcache_divide_by_page_size(dest_cc, addr);
      dest_cc->lookup[lookup_no] = new_entry_no;


      memmove(new_entry->page.data, entry->page.data, cc->cfg->page_size);
      new_entry->type = entry->type;
      new_entry->page.disk_addr = entry->page.disk_addr;
      new_entry->page.persistent = entry->page.persistent;
      new_entry->old_entry_no = CC_UNMAPPED_ENTRY;

   }
   */


   /* 5. clear lookup, disk addr */
   uint64 addr = entry->page.disk_addr;
   if (addr != CC_UNMAPPED_ADDR) {
      uint64 lookup_no = clockcache_divide_by_page_size(cc, addr);
      cc->lookup[lookup_no] = CC_UNMAPPED_ENTRY;
      entry->page.disk_addr = CC_UNMAPPED_ADDR;
   }
   __attribute__ ((unused)) uint32 debug_status =
      clockcache_test_flag(cc, entry_number, CC_WRITELOCKED | CC_CLAIMED);
   debug_assert(debug_status);

   /* 6. set status to CC_FREE_STATUS (clears claim and write lock) */
   entry->status = CC_FREE_STATUS;

   clockcache_log(addr, entry_number, "evict: entry %u addr %lu\n",
         entry_number, addr);

   if (cc->cfg->use_stats) {
      cc->stats[tid].cache_evicts_to_disk[entry->type]++;
   }

   /* 7. release read lock */
   goto release_ref;

release_write:
   debug_status = clockcache_clear_flag(cc, entry_number, CC_WRITELOCKED);
   debug_assert(debug_status);
release_claim:
   debug_status = clockcache_clear_flag(cc, entry_number, CC_CLAIMED);
   debug_assert(debug_status);
release_ref:
   clockcache_dec_ref(cc, entry_number, tid);
   /*
   if((cc->volatile_cache == NULL) && (new_entry_no != CC_UNMAPPED_ENTRY)){
      clockcache_clear_flag(cc->persistent_cache, new_entry_no, CC_WRITELOCKED);
      clockcache_clear_flag(cc->persistent_cache, new_entry_no, CC_CLAIMED);
      clockcache_dec_ref(cc->persistent_cache, new_entry_no, tid);
   }
   */
out:
   return;
}

/*
 *----------------------------------------------------------------------
 *
 * clockcache_evict_batch --
 *
 *      Evicts all evictable pages in the batch.
 *
 *----------------------------------------------------------------------
 */

void
clockcache_evict_batch(clockcache *cc,
                       uint32      batch)
{
   debug_assert(cc != NULL);
   debug_assert(batch < cc->cfg->page_capacity / CC_ENTRIES_PER_BATCH);

   uint32 start_entry_no = batch * CC_ENTRIES_PER_BATCH;
   uint32 end_entry_no = start_entry_no + CC_ENTRIES_PER_BATCH;

   clockcache_log(0, 0, "evict_batch: %u, entries %u-%u\n",
         batch, start_entry_no, end_entry_no - 1);

   for (uint32 entry_no = start_entry_no; entry_no < end_entry_no; entry_no++) {
      clockcache_try_evict(cc, entry_no);
   }
}

/*
 *-----------------------------------------------------------------------------
 *
 * clockcache_evict_all --
 *
 *      evicts all the pages.
 *
 *-----------------------------------------------------------------------------
 */

int
clockcache_evict_all(clockcache *cc, bool ignore_pinned_pages)
{

   uint32 evict_hand;
   uint32 i;

   if (!ignore_pinned_pages) {
      // there can be no references or pins or locks or it will block eviction
      clockcache_assert_no_locks_held(cc); // take out for performance
   }

   // evict all the pages
   for (evict_hand = 0; evict_hand < cc->cfg->batch_capacity; evict_hand++) {
      clockcache_evict_batch(cc, evict_hand);
      // Do it again for access bits
      clockcache_evict_batch(cc, evict_hand);
   }

   for (i = 0; i < cc->cfg->page_capacity; i++) {
      __attribute__ ((unused)) uint32 entry_no =
         clockcache_page_to_entry_number(cc, &cc->entry->page);
      // Every page should either be evicted or pinned.
      debug_assert(cc->entry[i].status == CC_FREE_STATUS ||
                  (ignore_pinned_pages &&
                   clockcache_get_pin(cc, entry_no)));
   }

   return 0;
}

/*
 *----------------------------------------------------------------------
 *
 * clockcache_move_hand --
 *
 *      Moves the clock hand forward cleaning and evicting a batch. Cleans
 *      "accessed" pages if is_urgent is set, for example when get_free_page
 *      has cycled through the cache already.
 *
 *----------------------------------------------------------------------
 */

void
clockcache_move_hand(clockcache *cc,
                     bool        is_urgent)
{
   const threadid tid = platform_get_tid();
   volatile bool *evict_batch_busy;
   volatile bool *clean_batch_busy;
   uint64 cleaner_hand;

   if(cc->persistent_cache == NULL)
      is_urgent = TRUE;

   /* move the hand a batch forward */
   uint64 evict_hand = cc->per_thread[tid].free_hand;
   __attribute__ ((unused)) bool was_busy = TRUE;
   if (evict_hand != CC_UNMAPPED_ENTRY) {
      evict_batch_busy = &cc->batch_busy[evict_hand];
      was_busy = __sync_bool_compare_and_swap(evict_batch_busy, TRUE, FALSE);
      debug_assert(was_busy);
   }
   do {
      evict_hand
         = __sync_add_and_fetch(&cc->evict_hand, 1) % cc->cfg->batch_capacity;
      evict_batch_busy = &cc->batch_busy[evict_hand];
      // clean the batch ahead
      cleaner_hand = (evict_hand + cc->cleaner_gap) % cc->cfg->batch_capacity;
      clean_batch_busy = &cc->batch_busy[cleaner_hand];
      if (__sync_bool_compare_and_swap(clean_batch_busy, FALSE, TRUE)) {
         clockcache_batch_start_writeback(cc, cleaner_hand, is_urgent);
         was_busy = __sync_bool_compare_and_swap(clean_batch_busy, TRUE, FALSE);
         debug_assert(was_busy);
      }
   } while (!__sync_bool_compare_and_swap(evict_batch_busy, FALSE, TRUE));

   clockcache_evict_batch(cc, evict_hand % cc->cfg->batch_capacity);
   cc->per_thread[tid].free_hand = evict_hand % cc->cfg->batch_capacity;
}


/*
 *----------------------------------------------------------------------
 *
 * clockcache_get_free_page --
 *
 *      returns a free page with given status and ref count.
 *
 *----------------------------------------------------------------------
 */

uint32
clockcache_get_free_page(clockcache *cc,
                         uint32      status,
                         bool        refcount,
                         bool        blocking)
{
   uint32 entry_no;
   uint64 num_passes = 0;
   const threadid tid = platform_get_tid();
   uint64 max_hand = cc->per_thread[tid].free_hand;
   clockcache_entry *entry;
   timestamp wait_start;

   debug_assert(tid < MAX_THREADS - 1);
   if (cc->per_thread[tid].free_hand == CC_UNMAPPED_ENTRY) {
      clockcache_move_hand(cc, FALSE);
   }

   /*
    * Debug builds can run on very high latency storage eg. Nimbus. Do
    * not give up after 3 passes on the cache. At least wait for the
    * max latency of an IO and keep making passes.
    */
   while (num_passes < 3 ||
          (blocking && !io_max_latency_elapsed(cc->io, wait_start))) {
      uint64 start_entry = cc->per_thread[tid].free_hand * CC_ENTRIES_PER_BATCH;
      uint64 end_entry = start_entry + CC_ENTRIES_PER_BATCH;
      for (entry_no = start_entry; entry_no < end_entry; entry_no++) {
         entry = &cc->entry[entry_no];
         if (entry->status == CC_FREE_STATUS &&
               __sync_bool_compare_and_swap(&entry->status, CC_FREE_STATUS,
                                                             CC_ALLOC_STATUS)) {
            if (refcount) {
               clockcache_inc_ref(cc, entry_no, tid);
	       entry->old_entry_no = -1;
            }
            entry->status = status;
            debug_assert(entry->page.disk_addr == CC_UNMAPPED_ADDR);
            return entry_no;
         }
      }

      clockcache_move_hand(cc, num_passes != 0);
      if (cc->per_thread[tid].free_hand < max_hand) {
         num_passes++;
         /*
          * The first pass doesn't really have a fair chance at having
          * looked at the entire cache, still it's ok to start
          * reckoning start time for max latency. Since it runs into
          * seconds, we'll make another complete pass in a tiny
          * fraction of the max latency.
          */
         if (num_passes == 1) {
            wait_start = platform_get_timestamp();
         } else {
            platform_yield();
         }
         clockcache_wait(cc);
      }
      max_hand = cc->per_thread[tid].free_hand;
   }
   if (blocking) {
      platform_log("cache locked (num_passes=%lu time=%lu nsecs)\n", num_passes,
                   platform_timestamp_elapsed(wait_start));
      clockcache_print(cc);
      platform_assert(0);
   }

   return CC_UNMAPPED_ENTRY;
}

/*
 *-----------------------------------------------------------------------------
 *
 * clockcache_config_init --
 *
 *      Initialize clockcache config values
 *
 *-----------------------------------------------------------------------------
 */

void clockcache_config_init(clockcache_config *cache_cfg,
                            uint64             page_size,
                            uint64             extent_size,
                            uint64             capacity,
			    uint64	       pmem_capacity,
			    uint64	       dram_capacity,
                            char              *cache_logfile,
			    char              *cache_file,
                            uint64             use_stats)
{
   int rc;
   ZERO_CONTENTS(cache_cfg);

   cache_cfg->page_size     = page_size;
   cache_cfg->extent_size   = extent_size;
   cache_cfg->capacity      = capacity;
   cache_cfg->pmem_capacity = pmem_capacity;
   cache_cfg->dram_capacity = dram_capacity;



   if((cache_file != NULL)&&(strncmp(cache_file,"/mnt/pmem0/",10)==0)){
      cache_cfg->capacity = cache_cfg->pmem_capacity;
      capacity = pmem_capacity;
   }
   else{
      cache_cfg->capacity = cache_cfg->dram_capacity;
      capacity = dram_capacity;
   }


   cache_cfg->log_page_size = 63 - __builtin_clzll(page_size);
   cache_cfg->page_capacity = capacity / page_size;
   cache_cfg->use_stats     = use_stats;

   rc = snprintf(cache_cfg->logfile, MAX_STRING_LENGTH, "%s", cache_logfile);
   platform_assert(rc < MAX_STRING_LENGTH);

   if(cache_file != NULL){
           rc = snprintf(cache_cfg->cachefile, MAX_STRING_LENGTH, "%s", cache_file);
           platform_assert(rc < MAX_STRING_LENGTH);
   }

}

bool pmemcache = TRUE;
platform_status
clockcache_init(clockcache           *cc,     // OUT
                clockcache_config    *cfg,    // IN
                io_handle            *io,     // IN
                allocator            *al,     // IN
                char                 *name,   // IN
                task_system          *ts,  // IN
                platform_heap_handle  hh,     // IN
                platform_heap_id      hid,    // IN
                platform_module_id    mid)    // IN
{
   int i;
   threadid thr_i;

   platform_assert(cc != NULL);
   ZERO_CONTENTS(cc);

   cc->cfg = cfg;
   cc->super.ops = &clockcache_ops;

   uint64 allocator_page_capacity
      = clockcache_divide_by_page_size(cc, allocator_get_capacity(al));
   uint64 debug_capacity
      = clockcache_multiply_by_page_size(cc, cc->cfg->page_capacity);
   cc->cfg->batch_capacity = cc->cfg->page_capacity / CC_ENTRIES_PER_BATCH;
   cc->cfg->cacheline_capacity
      = cc->cfg->page_capacity / PLATFORM_CACHELINE_SIZE;
   cc->cfg->pages_per_extent
      = clockcache_divide_by_page_size(cc, cc->cfg->extent_size);

   platform_assert(cc->cfg->page_capacity % PLATFORM_CACHELINE_SIZE == 0);
   platform_assert(cc->cfg->capacity == debug_capacity);
   platform_assert(cc->cfg->page_capacity % CC_ENTRIES_PER_BATCH == 0);

   /* Set the cleaner gap to 1/8 of page_capacity */
   /* FIXME: [aconway 2020-03-19]
    * The cleaner gap should really be a fixed number of batches, rather than a
    * fraction of the total cache capacity */
   cc->cleaner_gap = 512;

#if defined(CC_LOG) || defined(ADDR_TRACING)
   cc->logfile = platform_open_log_file(cfg->logfile, "w");
#else
   cc->logfile = NULL;
#endif
   clockcache_log(0, 0, "init: capacity %lu name %s\n",
                  cc->cfg->capacity, name);

   cc->al = al;
   cc->io = io;
   cc->heap_handle = hh;
   cc->heap_id = hid;

   /* lookup maps addrs to entries, entry contains the entries themselves */
   cc->lookup = TYPED_ARRAY_MALLOC(cc->heap_id, cc->lookup,
                                   allocator_page_capacity);

   cc->persistence = TYPED_ARRAY_MALLOC(cc->heap_id, cc->persistence,
                                   allocator_page_capacity);

   if (!cc->lookup) {
      goto alloc_error;
   }
   for (i = 0; i < allocator_page_capacity; i++) {
      cc->lookup[i] = CC_UNMAPPED_ENTRY;
   }

   if(pmemcache) {
      char* entry_pathname = "/mnt/pmem0/entry";
      cc->entry = TYPED_ARRAY_PALLOC(cc->heap_id, cc->entry,
                                  cc->cfg->page_capacity, entry_pathname);
      char* ctxmap_pathname = "/mnt/pmem0/ctxmap";
      cc->contextMap = TYPED_ARRAY_PALLOC(cc->heap_id, cc->contextMap,
                                  MAX_THREADS, ctxmap_pathname);

   }
   else{
      cc->entry = TYPED_ARRAY_ZALLOC(cc->heap_id, cc->entry,
                                     cc->cfg->page_capacity);
      cc->contextMap = TYPED_ARRAY_ZALLOC(cc->heap_id, cc->contextMap,
		      		     MAX_THREADS);
   }

   if (!cc->entry) {
      goto alloc_error;
   }

   create_context(cc->contextMap);

   /* data must be aligned because of O_DIRECT */
   cc->bh = platform_buffer_create(cc->cfg->capacity, cc->heap_handle, mid,cc->cfg->cachefile);
   platform_log("cache addr = %p, capacity = %lu \n", cc->bh->addr, cc->cfg->capacity);
   if (!cc->bh) {
      goto alloc_error;
   }
   cc->data = platform_buffer_getaddr(cc->bh);

   /* Set up the entries */
   for (i = 0; i < cc->cfg->page_capacity; i++) {
      cc->entry[i].page.data
         = cc->data + clockcache_multiply_by_page_size(cc, i);
      cc->entry[i].page.disk_addr = CC_UNMAPPED_ADDR;
      cc->entry[i].status = CC_FREE_STATUS;
      if(pmemcache)
         cc->entry[i].page.persistent = TRUE;
      else
         cc->entry[i].page.persistent = FALSE;
   }

   /* Entry per-thread ref counts */
   size_t refcount_size = cc->cfg->page_capacity * CC_RC_WIDTH * sizeof(uint8);
   cc->rc_bh = platform_buffer_create(refcount_size, cc->heap_handle, mid, NULL);
   if (!cc->rc_bh) {
      goto alloc_error;
   }
   cc->refcount = platform_buffer_getaddr(cc->rc_bh);
   /* Separate ref counts for pins */
   cc->pincount = TYPED_ARRAY_ZALLOC(cc->heap_id, cc->pincount,
                                     cc->cfg->page_capacity);

   /* The hands and associated page */
   cc->free_hand = 0;
   cc->evict_hand = 1;
   for (thr_i = 0; thr_i < MAX_THREADS; thr_i++) {
      cc->per_thread[thr_i].free_hand = CC_UNMAPPED_ENTRY;
      cc->per_thread[thr_i].enable_sync_get = TRUE;
   }
   // FIXME: [yfogel 2020-03-12] investigate performance implication of
   // increasing to 8(64?) byte booleans, aligning, or perhaps interleaving the
   // order of the hand.
   cc->batch_busy =
      TYPED_ARRAY_ZALLOC(cc->heap_id, cc->batch_busy,
                         cc->cfg->page_capacity / CC_ENTRIES_PER_BATCH);
   if (!cc->batch_busy) {
      goto alloc_error;
   }
   cc->ts = ts;

#ifdef DRAM_CACHE
   if(pmemcache){
      pmemcache = FALSE;
      clockcache *vcc = TYPED_ARRAY_MALLOC(hid, vcc, 1);
      clockcache_config *vcache_cfg = TYPED_ARRAY_MALLOC(hid, vcache_cfg, 1);
      memcpy(vcache_cfg, cfg, sizeof(clockcache_config));
      memcpy(vcache_cfg->cachefile, "/dev/shm/volatile_cache", 23);

      clockcache_config_init(vcache_cfg, cfg->page_size, cfg->extent_size,
		       cfg->capacity, cfg->pmem_capacity, cfg->dram_capacity, cfg->logfile, "/dev/shm/volatile_cache", cfg->use_stats);

      platform_status rc = clockcache_init(vcc, vcache_cfg, io, al, name, ts, hh, hid, mid);
      platform_assert_status_ok(rc);

      cc->volatile_cache = vcc;
      //cc->volatile_cache = cc;

      cc->persistent_cache = NULL;
      vcc->persistent_cache = cc;
      platform_log("persistent cache addr = %p \n", cc);
      platform_log("volatile cache addr = %p \n\n\n", vcc);
   }
   else{
      cc->volatile_cache = NULL;
   }
#else
   cc->volatile_cache = NULL;
#endif

   return STATUS_OK;

alloc_error:
   clockcache_deinit(cc);
   return STATUS_NO_MEMORY;
}

void
clockcache_deinit(clockcache *cc) // IN/OUT
{
   platform_assert(cc != NULL);

   /*
    * Check for non-null cause this is also used to clean up a failed
    * clockcache_init
    */
   if (cc->logfile) {
      clockcache_log(0, 0, "deinit %s\n", "");
#if defined(CC_LOG) || defined(ADDR_TRACING)
      platform_close_log_file(cc->logfile);
#endif
   }

   if (cc->rc_bh) {
      platform_buffer_destroy(cc->rc_bh);
   }

   //platform_free(cc->heap_id, cc->entry);
   platform_free(cc->heap_id, cc->lookup);
   if (cc->bh) {
      //platform_buffer_destroy(cc->bh);
   }
   cc->data = NULL;
   //clockcache_assert_noleaks(cc);
   platform_free_volatile(cc->heap_id, cc->batch_busy);
}

/*
 *----------------------------------------------------------------------
 *
 * clockcache_alloc --
 *
 *      Given a disk_addr, allocate entry in the cache and return its page with
 *      a write lock.
 *
 *----------------------------------------------------------------------
 */

page_handle *
clockcache_alloc(clockcache *cache, uint64 addr, page_type type)
{
   clockcache *cc = cache;
   if(cache->volatile_cache != NULL)
      cc = cache->volatile_cache;
   
   //if(type == PAGE_TYPE_LOG)
	   //cc = cc->persistent_cache;

   bool setpersistence = FALSE;

   if(type == PAGE_TYPE_MEMTABLE_INTERNAL)
   {
      type = PAGE_TYPE_MEMTABLE;
      setpersistence = TRUE;
   }
   uint32            entry_no = clockcache_get_free_page(cc,
                                              CC_ALLOC_STATUS,
                                              TRUE,  // refcount
                                              TRUE); // blocking
   clockcache_entry *entry    = &cc->entry[entry_no];
   entry->page.disk_addr      = addr;
   entry->type                = type;
   if (cc->persistent_cache == NULL)
      entry->page.persistent  = TRUE;
   else
      entry->page.persistent  = FALSE;
   if (cc->cfg->use_stats) {
      const threadid tid = platform_get_tid();
      cc->stats[tid].page_allocs[type]++;
   }
   uint64 lookup_no = clockcache_divide_by_page_size(cc, entry->page.disk_addr);
   cc->lookup[lookup_no] = entry_no;
   if(setpersistence)
      cc->persistence[lookup_no] = FALSE;
   else
      cc->persistence[lookup_no] = TRUE;


   clockcache_log(entry->page.disk_addr,
                  entry_no,
                  "alloc: entry %u addr %lu\n",
                  entry_no,
                  entry->page.disk_addr);

   return &entry->page;
}

/*
 *----------------------------------------------------------------------
 *
 * clockcache_share --
 *
 *      Maps lookups for the addr of anon_page to page_to_share.
 *      Both pages must be at least read locked.
 *
 *----------------------------------------------------------------------
 */

void
clockcache_share(clockcache  *cc_to_share,
		 clockcache  *anon_cc,
                 page_handle *page_to_share,
                 page_handle *anon_page)
{
   uint64 addr = anon_page->disk_addr;
   uint64 lookup_number = clockcache_divide_by_page_size(anon_cc, addr);
   uint32 entry_number = clockcache_page_to_entry_number(cc_to_share, page_to_share);
   anon_cc->lookup[lookup_number] = entry_number;
}

/*
 *----------------------------------------------------------------------
 *
 * clockcache_unshare --
 *
 *      Remaps lookups for the addr of anon_page back to anon_page.
 *
 *      Both pages must be at least read locked, and anon_page must be write
 *      locked.
 *
 *----------------------------------------------------------------------
 */

void
clockcache_unshare(clockcache  *cc,
                   page_handle *anon_page)
{
   uint64 addr = anon_page->disk_addr;
   uint64 lookup_number = clockcache_divide_by_page_size(cc, addr);
   uint32 entry_number  = clockcache_page_to_entry_number(cc, anon_page);
   cc->lookup[lookup_number] = entry_number;

}

/*
 *----------------------------------------------------------------------
 *
 * clockcache_try_dealloc_page --
 *
 *      Evicts the page with address addr if it is in cache.
 *
 *----------------------------------------------------------------------
 */

void
clockcache_try_dealloc_page(clockcache *cache,
                            uint64      addr)
{
   const threadid tid = platform_get_tid();
   clockcache *pcc = cache;
   clockcache *cc;
#ifdef DRAM_CACHE
   clockcache *vcc = cache->volatile_cache;
   if(vcc == NULL){
      pcc = cache->persistent_cache;
      vcc = cache;
   }
   else{
      pcc = cache;
   }
   debug_assert(vcc!=NULL);
   debug_assert(pcc!=NULL);
 #endif

   while (TRUE) {
      uint32 entry_number = clockcache_lookup(pcc, addr);
#ifdef DRAM_CACHE
      if ((entry_number == CC_UNMAPPED_ENTRY) 
         ||(clockcache_test_shadow(pcc, entry_number, CC_SHADOW))){
	 entry_number = clockcache_lookup(vcc, addr);
	 if (entry_number == CC_UNMAPPED_ENTRY) {
            clockcache_log(addr, entry_number,
                  "dealloc (uncached): entry %u addr %lu\n", entry_number, addr);

            return;
	 }
	 else
	    cc = vcc;
      }
      else
         cc = pcc;
 #else
   if (entry_number == CC_UNMAPPED_ENTRY) {
      clockcache_log(addr, entry_number,
	    "dealloc (uncached): entry %u addr %lu\n", entry_number, addr);
      return;
   }
   else 
      cc = pcc;
 #endif

      /*
       * in cache, so evict:
       * 1. read lock
       * 2. wait for loading
       * 3. claim
       * 4. write lock
       * 5. clear lookup, disk_addr
       * 6. set status to CC_FREE_STATUS (clears claim and write lock)
       * 7. release read lock
       */

      //platform_assert(clockcache_get_ref(cc, entry_number, tid) == 0);

      /* 1. read lock */
      if (clockcache_get_read(cc, entry_number) == GET_RC_EVICTED) {
         // raced with eviction, try again
         continue;
      }

      /* 2. wait for loading */
      while (clockcache_test_flag(cc, entry_number, CC_LOADING)) {
         clockcache_wait(cc);
      }

      clockcache_entry *entry = &cc->entry[entry_number];

      if (entry->page.disk_addr != addr) {
         // raced with eviction, try again
         clockcache_dec_ref(cc, entry_number, tid);
         continue;
      }

      /* 3. claim */
      if (clockcache_try_get_claim(cc, entry_number) != GET_RC_SUCCESS) {
         // failed to get claim, try again
         clockcache_dec_ref(cc, entry_number, tid);
         continue;
      }

      /* log only after steps that can fail */
      clockcache_log(addr, entry_number,
            "dealloc (cached): entry %u addr %lu\n", entry_number, addr);

      /* 4. write lock */
      clockcache_get_write(cc, entry_number);

      /* 5. clear lookup and disk addr; set status to CC_FREE_STATUS */
      uint64 lookup_no = clockcache_divide_by_page_size(cc, addr);
      cc->lookup[lookup_no] = CC_UNMAPPED_ENTRY;
      debug_assert(entry->page.disk_addr == addr);
      entry->page.disk_addr = CC_UNMAPPED_ADDR;

      /* 6. set status to CC_FREE_STATUS (clears claim and write lock) */
      entry->status = CC_FREE_STATUS;

      /* 7. release read lock */
      clockcache_dec_ref(cc, entry_number, tid);
      return;
   }
}

/*
 *----------------------------------------------------------------------
 *
 * clockcache_dealloc --
 *
 *      Lowers the allocator ref count on the extent with the given base
 *      address. If the ref count logically drops to 0 (1 in the allocator),
 *      any of those pages which are in cache are also freed and then the
 *      allocation is release (the allocator ref count is lowered to 0).
 *      If this drops to 0, the block is freed.
 *
 *----------------------------------------------------------------------
 */

bool
clockcache_dealloc(clockcache *cc,
                   uint64      addr,
                   page_type   type)
{
   debug_assert(addr % cc->cfg->extent_size == 0);
   const threadid tid = platform_get_tid();

   clockcache_log(addr, 0, "dealloc extent: addr %lu\n", addr);
   uint8 allocator_rc = allocator_dec_refcount(cc->al, addr);
   if (allocator_rc == 2) {
      // this means it is now 1, meaning not free but unref'd
      for (uint64 i = 0; i < cc->cfg->pages_per_extent; i++) {
         uint64 page_addr = addr + clockcache_multiply_by_page_size(cc, i);
         clockcache_try_dealloc_page(cc, page_addr);
      }
      allocator_rc = allocator_dec_refcount(cc->al, addr);
      debug_assert(allocator_rc == 1);
      if (cc->cfg->use_stats) {
         cc->stats[tid].page_deallocs[type] += cc->cfg->pages_per_extent;
      }
      return TRUE;
   }
   return FALSE;
}

/*
 *----------------------------------------------------------------------
 *
 * clockcache_get_allocator_ref --
 *
 *      Returns the allocator ref count of the addr.
 *
 *----------------------------------------------------------------------
 */

uint8
clockcache_get_allocator_ref(clockcache *cc, uint64 addr)
{
   return allocator_get_refcount(cc->al, addr);
}

bool
clockcache_lock_checkflag_unlock(clockcache *cc,
                          uint32 entry_number,
                          uint32 flag)
{
    ThreadContext *ctx = clockcache_get_context(cc);
    for(int i = 0; i < ctx->lock_curr; i++){
        if(ctx->entry_array[i] == entry_number){

          if(ctx->delayed_array[i]){
             if(flag == CC_ACCESSED){
                if(ctx->get_array[i] == TRUE)
                   return TRUE;
                if(ctx->claim_array[i] == TRUE)
                   return FALSE;
                if(ctx->write_array[i] == TRUE)
                   return FALSE;
             }
             if(flag == CC_CLAIMED){
                if(ctx->claim_array[i] == TRUE)
                   return TRUE;
                if(ctx->write_array[i] == TRUE)
                   return FALSE;
             }
          }
       }
    }
    return FALSE;
}


/*
 *----------------------------------------------------------------------
 *
 * clockcache_get_internal --
 *
 *      Attempts to get a pointer to the page_handle for the page with
 *      address addr. If successful returns FALSE indicating no retries
 *      are needed, else TRUE indicating the caller needs to retry.
 *      Updates the "page" argument to the page_handle on sucess.
 *
 *      Will ask the caller to retry if we race with the eviction or if
 *      we have to evict an entry and race with someone else loading the
 *      entry.
 *      Blocks while the page is loaded into cache if necessary.
 *
 *----------------------------------------------------------------------
 */

static bool
clockcache_get_internal(clockcache *cc,                     // IN
                        uint64      addr,                   // IN
                        bool        blocking,               // IN
                        page_type   type,                   // IN
                        page_handle **page)                 // OUT
{
   debug_assert(addr % cc->cfg->page_size == 0);
   uint32 entry_number = CC_UNMAPPED_ENTRY;
   uint64 lookup_no = clockcache_divide_by_page_size(cc, addr);
   clockcache_entry *entry;
   __attribute__ ((unused)) platform_status status;
   __attribute__ ((unused)) uint64 base_addr = addr
      - addr % cc->cfg->extent_size;
   uint64 start, elapsed;
   const threadid tid = platform_get_tid();

   debug_assert(allocator_get_refcount(cc->al, base_addr) > 1);

   entry_number = clockcache_lookup(cc, addr);
   /*
   if(clockcache_lock_checkflag(cc, entry_number, CC_ACCESSED)){
      if(clockcache_get_ref(cc, entry_number, platform_get_tid()) == 0)
      clockcache_inc_ref(cc, entry_number, platform_get_tid());

      clockcache_set_flag(cc, entry_number, CC_ACCESSED);
      add_unlock_delay(cc, entry_number, CC_DUMMY_ADDR, CC_ACCESSED);
      entry = &cc->entry[entry_number];

      if (cc->cfg->use_stats) {
         cc->stats[tid].cache_hits[type]++;
      }

      *page = &entry->page;

      return FALSE;
   }
   */

   /* When an entry_number == CC_UNMAPPED_ENTRY,
    * it means we are either in the wrong cache (page is migrated),
    * or the page is still on disk.
    * If we've looked in both types of the cache,
    * both entry_numbers are CC_UNMMAPPED_ENTRY,
    * we should now go do page in. */

#ifdef DRAM_CACHE
   if(entry_number == CC_UNMAPPED_ENTRY){
      clockcache *another_cc;
      if (cc->persistent_cache != NULL)
         another_cc = cc->persistent_cache;
      else
         another_cc = cc->volatile_cache;

      entry_number = clockcache_lookup(another_cc, addr);
   //   if(entry_number != CC_UNMAPPED_ENTRY)
      cc = another_cc;
   }
   else{
      if(clockcache_test_shadow(cc, entry_number, CC_SHADOW)){
      clockcache *another_cc;
      if (cc->persistent_cache != NULL)
         another_cc = cc->persistent_cache;
      else
         another_cc = cc->volatile_cache;

      entry_number = clockcache_lookup(another_cc, addr);
   //   if(entry_number != CC_UNMAPPED_ENTRY)
      cc = another_cc;
      }
   }
#endif



   if (entry_number != CC_UNMAPPED_ENTRY) {
      if (blocking) {
         if (clockcache_get_read(cc, entry_number) != GET_RC_SUCCESS) {
            // this means we raced with eviction, start over
            clockcache_log(addr, entry_number,
                  "get (eviction race): entry %u addr %lu\n",
                  entry_number, addr);
            return TRUE;
         }
         if (cc->entry[entry_number].page.disk_addr != addr) {
            // this also means we raced with eviction and really lost
            clockcache_dec_ref(cc, entry_number, tid);
            return TRUE;
         }
      } else {
         switch(clockcache_try_get_read(cc, entry_number, TRUE)) {
            case GET_RC_CONFLICT:
               clockcache_log(addr, entry_number,
                     "get (locked -- non-blocking): entry %u addr %lu\n",
                     entry_number, addr);
               *page = NULL;
               return FALSE;
            case GET_RC_EVICTED:
               clockcache_log(addr, entry_number,
                     "get (eviction race): entry %u addr %lu\n",
                     entry_number, addr);
               return TRUE;
            case GET_RC_SUCCESS:
               if (cc->entry[entry_number].page.disk_addr != addr) {
                  // this also means we raced with eviction and really lost
                  clockcache_dec_ref(cc, entry_number, tid);
                  return TRUE;
               }
               break;
            default:
               platform_assert(0);
         }
      }

      while (clockcache_test_flag(cc, entry_number, CC_LOADING)) {
         clockcache_wait(cc);
      }
      entry = &cc->entry[entry_number];

      if (cc->cfg->use_stats) {
         cc->stats[tid].cache_hits[type]++;
      }
      clockcache_log(addr, entry_number,
            "get (cached): entry %u addr %lu rc %u\n",
            entry_number, addr, clockcache_get_ref(cc, entry_number, tid));

      *page = &entry->page;
      if(cc->volatile_cache != NULL){
         bool migrated = clockcache_page_migration(cc, cc->volatile_cache, addr, page, TRUE, FALSE);
         if(migrated){
            cc = cc->volatile_cache;
            uint32 new_entry_no = clockcache_lookup(cc, addr);
            entry = &cc->entry[new_entry_no];
            debug_assert(*page == &entry->page);
         }
      }


      *page = &entry->page;
      return FALSE;
   }
   /*
    * If a matching entry was not found, evict a page and load the requested
    * page from disk.
    */
   /*
   if(cc->persistent_cache != NULL)
      cc = cc->persistent_cache;
    */
   if(cc->volatile_cache != NULL)
      cc = cc->volatile_cache;


   assert(cc->volatile_cache == NULL);

   /*
   if(type == PAGE_TYPE_LOG)
      cc = cc->persistent_cache;
   */
   //cc = cc->persistent_cache;

   entry_number = clockcache_get_free_page(cc, CC_READ_LOADING_STATUS,
                                           TRUE,  // refcount
                                           TRUE); // blocking
   entry = &cc->entry[entry_number];
   /*
    * If someone else is loading the page and has reserved the lookup, let them
    * do it.
    */

   if (!__sync_bool_compare_and_swap(&cc->lookup[lookup_no],
            CC_UNMAPPED_ENTRY, entry_number)) {
      clockcache_dec_ref(cc, entry_number, tid);

      entry->status = CC_FREE_STATUS;
      clockcache_log(addr, entry_number,
            "get abort: entry: %u addr: %lu\n",
            entry_number, addr);
      return TRUE;
   }

   /* Set up the page */
   entry->page.disk_addr = addr;
   if (cc->persistent_cache == NULL)
      entry->page.persistent  = TRUE;
   else
      entry->page.persistent  = FALSE;
   if (cc->cfg->use_stats) {
      start = platform_get_timestamp();
   }


#ifdef DRAM_CACHE
   clockcache *another_cc;
   if (cc->persistent_cache != NULL)
      another_cc = cc->persistent_cache;
   else
      another_cc = cc->volatile_cache;


   size_t entry_table_size = another_cc->cfg->page_capacity * sizeof(*another_cc->entry);
   uint32 another_entry_number = clockcache_lookup(another_cc, addr);
   if ((another_entry_number <= entry_table_size) && (another_entry_number >= 0)){
   if(!clockcache_test_shadow(another_cc, another_entry_number, CC_SHADOW)){
      entry->status = CC_FREE_STATUS;
      clockcache_dec_ref(cc, entry_number, tid);
      platform_assert(__sync_bool_compare_and_swap(&cc->lookup[lookup_no],
            entry_number, CC_UNMAPPED_ENTRY));


      clockcache_get_internal(another_cc, addr, blocking, type, page);
      assert(*page != NULL);
      return FALSE;
   }
   }
#endif

   status = io_read(cc->io, entry->page.data, cc->cfg->page_size, addr);
   platform_assert_status_ok(status);

   //TODO: update the right stats
   if (cc->cfg->use_stats) {
      elapsed = platform_timestamp_elapsed(start);
      cc->stats[tid].cache_misses[type]++;
      cc->stats[tid].page_reads[type]++;
      cc->stats[tid].cache_miss_time_ns[type] += elapsed;
   }

   clockcache_log(addr, entry_number,
         "get (load): entry %u addr %lu\n",
         entry_number, addr);

   /* Clear the loading flag */
   //if(!migrated)
   if(clockcache_test_flag(cc, entry_number, CC_LOADING))
      clockcache_clear_flag(cc, entry_number, CC_LOADING);


   /*
   bool migrated = clockcache_page_migration(cc, cc->volatile_cache, addr, page, TRUE, FALSE);
   if(migrated){
      cc = cc->volatile_cache;
      uint32 new_entry_no = clockcache_lookup(cc, addr);
      entry = &cc->entry[new_entry_no];
   }
   */


   *page = &entry->page;

   
   return FALSE;
}


/*
 *----------------------------------------------------------------------
 *
 * clockcache_get --
 *
 *      Returns a pointer to the page_handle for the page with address addr.
 *      Calls clockcachge_get_int till a retry is needed.
 *
 *      If blocking is set, then it blocks until the page is unlocked as well.
 *
 *      Returns with a read lock held.
 *
 *----------------------------------------------------------------------
 */

page_handle *
clockcache_get(clockcache *cc,
               uint64     addr,
               bool       blocking,
               page_type  type)
{
   bool retry;
   page_handle *handle;

   debug_assert(cc->per_thread[platform_get_tid()].enable_sync_get ||
                type == PAGE_TYPE_MEMTABLE || type == PAGE_TYPE_LOCK_NO_DATA);

   while (1) {
      retry = clockcache_get_internal(cc, addr, blocking, type, &handle);
      if (!retry) {
         return handle;
      }
   }
}

/*
 *----------------------------------------------------------------------
 *
 * clockcache_read_async_callback --
 *
 *    Async callback called after async read IO completes.
 *
 *----------------------------------------------------------------------
 */
static void
clockcache_read_async_callback(void            *metadata,
                               struct iovec    *iovec,
                               uint64           count,
                               platform_status  status)
{
   cache_async_ctxt *ctxt = *(cache_async_ctxt **)metadata;
   clockcache *cc = (clockcache *)ctxt->cc;

   platform_assert_status_ok(status);
   debug_assert(count == 1);

   uint32 entry_number
      = clockcache_data_to_entry_number(cc, (char *)iovec[0].iov_base);
   clockcache_entry *entry = &cc->entry[entry_number];
   uint64 addr = entry->page.disk_addr;
   debug_assert(addr != CC_UNMAPPED_ADDR);

   if (cc->cfg->use_stats) {
      threadid tid = platform_get_tid();
      cc->stats[tid].page_reads[entry->type]++;
      ctxt->stats.compl_ts = platform_get_timestamp();
   }

   debug_only uint32 lookup_entry_number;
   debug_code(lookup_entry_number = clockcache_lookup(cc, addr));
   debug_assert(lookup_entry_number == entry_number);
   debug_only uint32 was_loading
     = clockcache_clear_flag(cc, entry_number, CC_LOADING);
   debug_assert(was_loading);
   clockcache_log(addr, entry_number,
                  "async_get (load): entry %u addr %lu\n",
                  entry_number, addr);
   ctxt->status = status;
   ctxt->page = &entry->page;
   /* Call user callback function */
   ctxt->cb(ctxt);
   // can't deref ctxt anymore;
}


/*
 *----------------------------------------------------------------------
 *
 * clockcache_get_async --
 *
 *      Async version of clockcache_get(). This can return one of the
 *      following:
 *      - async_locked : page is write locked or being loaded
 *      - async_no_reqs : ran out of async requests (queue depth of device)
 *      - async_success : page hit in the cache. callback won't be called. Read
 *        lock is held on the page on return.
 *      - async_io_started : page miss in the cache. callback will be called
 *        when it's loaded. Page read lock is held after callback is called.
 *        The callback is not called on a thread context. It's the user's
 *        responsibility to call cache_async_done() on the thread context
 *        after the callback is done.
 *
 *----------------------------------------------------------------------
 */

cache_async_result
clockcache_get_async(clockcache        *cc,        // IN
                     uint64             addr,      // IN
                     page_type          type,      // IN
                     cache_async_ctxt  *ctxt)      // IN
{
#if SPLINTER_DEBUG
   static unsigned stress_retry;

   if (0 && ++stress_retry % 1000 == 0) {
      return async_locked;
   }
#endif

   debug_assert(addr % cc->cfg->page_size == 0);
   //debug_assert((cache *)cc == ctxt->cc);
   uint32 entry_number = CC_UNMAPPED_ENTRY;
   uint64 lookup_no = clockcache_divide_by_page_size(cc, addr);
   clockcache_entry *entry;
   __attribute__ ((unused)) platform_status status;
   __attribute__ ((unused)) uint64 base_addr = addr
      - addr % cc->cfg->extent_size;
   const threadid tid = platform_get_tid();

   debug_assert(allocator_get_refcount(cc->al, base_addr) > 1);

   ctxt->page = NULL;
   entry_number = clockcache_lookup(cc, addr);
   if (entry_number != CC_UNMAPPED_ENTRY) {
      if (clockcache_try_get_read(cc, entry_number, TRUE) != GET_RC_SUCCESS) {
         /*
          * This means we raced with eviction, or there's another
          * thread that has the write lock. Either case, start over.
          */
         clockcache_log(addr, entry_number,
                        "get (eviction race): entry %u addr %lu\n",
                        entry_number, addr);
         return async_locked;
      }
      if (cc->entry[entry_number].page.disk_addr != addr) {
         // this also means we raced with eviction and really lost
         clockcache_dec_ref(cc, entry_number, tid);
         return async_locked;
      }
      if (clockcache_test_flag(cc, entry_number, CC_LOADING)) {
         /*
          * This is rare but when it happens, we could burn CPU retrying
          * the get operation until an IO is complete.
          */
         clockcache_dec_ref(cc, entry_number, tid);
         return async_locked;
      }
      entry = &cc->entry[entry_number];

      if (cc->cfg->use_stats) {
         cc->stats[tid].cache_hits[type]++;
      }
      clockcache_log(addr, entry_number,
            "get (cached): entry %u addr %lu rc %u\n",
            entry_number, addr, clockcache_get_ref(cc, entry_number, tid));
      ctxt->page = &entry->page;
      return async_success;
   }
   /*
    * If a matching entry was not found, evict a page and load the requested
    * page from disk.
    */
   entry_number = clockcache_get_free_page(cc, CC_READ_LOADING_STATUS,
                                           TRUE,   // refcount
                                           FALSE); // !blocking
   if (entry_number == CC_UNMAPPED_ENTRY) {
      return async_locked;
   }
   entry = &cc->entry[entry_number];
   /*
    * If someone else is loading the page and has reserved the lookup, let them
    * do it.
    */

   if (!__sync_bool_compare_and_swap(&cc->lookup[lookup_no],
            CC_UNMAPPED_ENTRY, entry_number)) {
      /*
       * This is rare but when it happens, we could burn CPU retrying
       * the get operation until an IO is complete.
       */
      entry->status = CC_FREE_STATUS;

      clockcache_dec_ref(cc, entry_number, tid);
      clockcache_log(addr, entry_number,
            "get retry: entry: %u addr: %lu\n",
            entry_number, addr);
      return async_locked;
   }

   /* Set up the page */
   entry->page.disk_addr = addr;
   if (cc->persistent_cache == NULL)
      entry->page.persistent  = TRUE;
   else
      entry->page.persistent  = FALSE;
   entry->type = type;
   if (cc->cfg->use_stats) {
      ctxt->stats.issue_ts = platform_get_timestamp();
   }

   io_async_req *req = io_get_async_req(cc->io, FALSE);
   if (req == NULL) {
      cc->lookup[lookup_no] = CC_UNMAPPED_ENTRY;
      entry->page.disk_addr = CC_UNMAPPED_ADDR;
      entry->status = CC_FREE_STATUS;

      clockcache_dec_ref(cc, entry_number, tid);
      clockcache_log(addr, entry_number,
            "get retry(out of ioreq): entry: %u addr: %lu\n",
            entry_number, addr);
      return async_no_reqs;
   }
   req->bytes = clockcache_multiply_by_page_size(cc, 1);
   struct iovec *iovec = io_get_iovec(cc->io, req);
   iovec[0].iov_base = entry->page.data;
   void *req_metadata = io_get_metadata(cc->io, req);
   *(cache_async_ctxt **)req_metadata = ctxt;
   status = io_read_async(cc->io, req, clockcache_read_async_callback, 1, addr);
   platform_assert_status_ok(status);

   if (cc->cfg->use_stats) {
      cc->stats[tid].cache_misses[type]++;
   }

   return async_io_started;
}


/*
 *----------------------------------------------------------------------
 *
 * clockcache_async_done --
 *
 *    Called from thread context after the async callback has been invoked.
 *    Currently, it just updates cache miss stats.
 *
 *----------------------------------------------------------------------
 */
void
clockcache_async_done(clockcache       *cc,
                      page_type         type,
                      cache_async_ctxt *ctxt)
{
   if (cc->cfg->use_stats) {
      threadid tid = platform_get_tid();

      cc->stats[tid].cache_miss_time_ns[type] +=
         platform_timestamp_diff(ctxt->stats.issue_ts, ctxt->stats.compl_ts);
   }
}


void
clockcache_internal_unget(clockcache *cc,
                          page_handle *page,
			  uint32 entry_number)
{
   const threadid tid = platform_get_tid();

   clockcache_record_backtrace(cc, entry_number);

   // T&T&S reduces contention
   if (!clockcache_test_flag(cc, entry_number, CC_ACCESSED)) {
      clockcache_set_flag(cc, entry_number, CC_ACCESSED);
   }

   clockcache_log(page->disk_addr, entry_number,
         "unget: entry %u addr %lu rc %u\n",
         entry_number, page->disk_addr,
         clockcache_get_ref(cc, entry_number, tid) - 1);
   clockcache_dec_ref(cc, entry_number, tid);
}

void
clockcache_unget(clockcache *cc,
                 page_handle *page)
{
   uint32 entry_number = clockcache_page_to_entry_number(cc, page);
   ThreadContext *ctx = clockcache_get_context(cc);
   for(int i = 0; i < ctx->lock_curr; i++){
        //call unlock funcs;
      if(ctx->entry_array[i] == entry_number){
           if(ctx->delayed_array[i]){
              ctx->get_array[i] = TRUE;
              return;
           }
      }
   }

   if(clockcache_lock_checkflag_unlock(cc, entry_number, CC_ACCESSED))
   {
      clockcache_dec_ref(cc, entry_number, platform_get_tid());
      return;
   }
   clockcache_internal_unget(cc, page, entry_number);
}


/*
 *----------------------------------------------------------------------
 *
 * clockcache_claim --
 *
 *      Upgrades a read lock to a claim. This function does not block and
 *      returns TRUE if the claim was successfully obtained.
 *
 *      A claimed node has the CC_CLAIMED bit set in its status vector.
 *
 *      NOTE: When a call to claim fails, the caller must drop and reobtain the
 *      readlock before trying to claim again to avoid deadlock.
 *
 *----------------------------------------------------------------------
 */

bool
clockcache_claim(clockcache *cc,
                 page_handle *page)
{
   uint32 entry_number = clockcache_page_to_entry_number(cc, page);

   clockcache_record_backtrace(cc, entry_number);
   clockcache_log(page->disk_addr, entry_number,
         "claim: entry %u addr %lu\n", entry_number, page->disk_addr);


   bool ret =  clockcache_try_get_claim(cc, entry_number) == GET_RC_SUCCESS;

   return ret;
}

void
clockcache_internal_unclaim(clockcache *cc,
                            page_handle *page,
			    uint32 entry_number)
{
   clockcache_record_backtrace(cc, entry_number);
   clockcache_log(page->disk_addr, entry_number,
         "unclaim: entry %u addr %lu\n",
         entry_number, page->disk_addr);

   __attribute__ ((unused)) uint32 status
      = clockcache_clear_flag(cc, entry_number, CC_CLAIMED);

   debug_assert(status);
}

void
clockcache_unclaim(clockcache *cc,
                   page_handle *page)
{
   uint32 entry_number = clockcache_page_to_entry_number(cc, page);

   ThreadContext *ctx = clockcache_get_context(cc);
   for(int i = 0; i < ctx->lock_curr; i++){
        //call unlock funcs;
      if(ctx->entry_array[i] == entry_number){
         if(ctx->delayed_array[i]){
	    ctx->claim_array[i] = TRUE;
	    return;
	 }
      }
   }


   if(clockcache_lock_checkflag_unlock(cc, entry_number, CC_CLAIMED))
      return;

   clockcache_internal_unclaim(cc, page, entry_number);
}


/*
 *----------------------------------------------------------------------
 *
 * clockcache_lock --
 *
 *     Write locks a claimed page and blocks while any read locks are released.
 *
 *     The write lock is indicated by having the CC_WRITELOCKED flag set in
 *     addition to the CC_CLAIMED flag.
 *
 *----------------------------------------------------------------------
 */

void
clockcache_lock(clockcache  *cc,
                page_handle **page)
{
   ctx_lock(clockcache_get_context(cc));
   uint32 old_entry_no = clockcache_page_to_entry_number(cc, *page);

   clockcache_record_backtrace(cc, old_entry_no);
   clockcache_log((*page)->disk_addr, old_entry_no,
         "lock: entry %u addr %lu\n",
         old_entry_no, (*page)->disk_addr);
   clockcache_get_write(cc, old_entry_no);

#ifdef PMEM_COW
   if(cc->persistent_cache == NULL){
#ifdef NON_TX_OPT
      if(istracking(clockcache_get_context(cc))){
#else
      if(true){
#endif
         clockcache *pcc;
         /*
         if(cc->volatile_cache == NULL)
            pcc = cc->persistent_cache;
         */
         pcc = cc;

         clockcache_entry *old_entry = &cc->entry[old_entry_no];

         // if((old_entry->type != PAGE_TYPE_MEMTABLE)&&(old_entry->type != PAGE_TYPE_LOG)){
         /*
         * FIXME: [aconway 2021-08-06] Temporary hack to avoid false asserts on
         * super page
         *
         */
         debug_assert(0 || (*page)->disk_addr < cc->cfg->extent_size
                        || old_entry->old_entry_no == CC_UNMAPPED_ENTRY);
         uint32 new_entry_no =
            clockcache_get_free_page(pcc, old_entry->status, TRUE, TRUE);
         clockcache_entry *new_entry = &pcc->entry[new_entry_no];

         // copy the data and everything in the entry except the (*page).data pointer
         memmove(new_entry->page.data, old_entry->page.data, cc->cfg->page_size);
         new_entry->type = old_entry->type;
         new_entry->page.disk_addr = old_entry->page.disk_addr;
         new_entry->page.persistent = old_entry->page.persistent;
         new_entry->old_entry_no = old_entry_no;

         //debug_code(int rc = mprotect((*page)->data, pcc->cfg->page_size, PROT_NONE));
         //debug_assert(rc == 0);

         *page = &new_entry->page;
      }
   }
#endif

   //assert(clockcache_get_ref(cc, old_entry_no, platform_get_tid()) == 1);
}

void
clockcache_internal_unlock(clockcache  *cc,
                           page_handle **page, // this is the new page of the cow
                           uint32 entry_number)
{
   assert(entry_number == clockcache_page_to_entry_number(cc, *page));
#ifdef PMEM_COW
   clockcache_entry *new_entry = clockcache_page_to_entry(cc, *page);

   if(cc->persistent_cache == NULL){
      if (new_entry->old_entry_no != CC_UNMAPPED_ENTRY) {
//          if((new_entry->type != PAGE_TYPE_MEMTABLE)&&(new_entry->type != PAGE_TYPE_LOG)){
         clockcache_entry *old_entry = &cc->entry[new_entry->old_entry_no];

         debug_assert(0 || (*page)->disk_addr < cc->cfg->extent_size
                        || old_entry->old_entry_no == CC_UNMAPPED_ENTRY);

         //debug_code(int rc = mprotect(old_entry->page.data, cc->cfg->page_size, PROT_READ | PROT_WRITE));
         //debug_assert(rc == 0);

         old_entry->page.disk_addr = CC_UNMAPPED_ADDR;
         old_entry->status = CC_FREE_STATUS;

         threadid tid = platform_get_tid();
         clockcache_dec_ref(cc, new_entry->old_entry_no, tid);

         new_entry->old_entry_no = CC_UNMAPPED_ENTRY;
      }
  }
#endif

  uint32 flag = CC_WRITELOCKED;
  clockcache_record_backtrace(cc, entry_number);
  clockcache_log((*page)->disk_addr, entry_number,
  "unlock: entry %u addr %lu\n",
   entry_number, (*page)->disk_addr);
   __attribute__ ((unused)) uint32 was_writing
   = clockcache_clear_flag(cc, entry_number, flag);
   debug_assert(was_writing);
}


void release_all_locks(clockcache  *cache, page_handle **current_page)
{
   bool current = FALSE;
   ThreadContext *ctx = clockcache_get_context(cache);
   clockcache *cc = cache;
    
   for(int i = 0; i < ctx->lock_curr; i++){
      if(ctx->delayed_array[i]){
         //uint32 entry_number = ctx->entry_array[i];
         uint64 addr         = ctx->addr_array[i];
         bool write        = ctx->write_array[i];
         assert(write);
	 cc = (clockcache*)clockcache_get_addr_cache(cc, addr);
	 uint32 entry_number = clockcache_lookup(cc, addr);
	 clockcache_entry *entry = &cc->entry[entry_number];
	 page_handle *tmp_page = &entry->page;
	 page_handle **page = &tmp_page;
	 if(*page == *current_page)
	    current = TRUE;

	 //assert(clockcache_get_ref(cc, entry_number, platform_get_tid()) == 1);
         clockcache_internal_unlock(cc, page, entry_number);
	 cc = (clockcache*)clockcache_get_addr_cache(cc, addr);
	 entry_number = clockcache_lookup(cc, addr);
	 entry = &cc->entry[entry_number];
	 tmp_page = &entry->page;
	 page = &tmp_page;
         if(ctx->claim_array[i]){
            clockcache_internal_unclaim(cc, *page, entry_number);
         }
         if(ctx->get_array[i]){
            clockcache_internal_unget(cc, *page, entry_number);
         }
	 if(current)
	    *current_page = *page;
        }
        ctx->delayed_array[i] = FALSE;
        ctx->entry_array[i] = -1;
	ctx->addr_array[i]  = -1;
        ctx->write_array[i] = FALSE;
        ctx->claim_array[i] = FALSE;
        ctx->get_array[i] = FALSE;
    }
    ctx->lock_curr = 0;
}


void
clockcache_unlock(clockcache  *cache,
                  page_handle **page)
{
   clockcache *cc = cache;

   uint32 entry_number = clockcache_page_to_entry_number(cc, *page);

   //clockcache_entry *new_entry = clockcache_page_to_entry(cc, *page);
   //assert(clockcache_get_ref(cc, entry_number, platform_get_tid()) == 1);

   ctx_unlock(clockcache_get_context(cc));

   clockcache_entry *new_entry = clockcache_page_to_entry(cc, *page);
#ifdef PMEM_COW
   if(cc->persistent_cache == NULL){
      if (new_entry->old_entry_no != CC_UNMAPPED_ENTRY) {
      //if((new_entry->type != PAGE_TYPE_MEMTABLE)&&(new_entry->type != PAGE_TYPE_LOG)){
      //if(new_entry->type != PAGE_TYPE_MEMTABLE){
         uint64 lookup_no = clockcache_divide_by_page_size(cc, (*page)->disk_addr);
         cc->lookup[lookup_no] = entry_number;
      }
      //}
      //}
   }
#endif
   if(cc->persistent_cache != NULL){
      //if(new_entry->type != PAGE_TYPE_MEMTABLE){
      //if((new_entry->type != PAGE_TYPE_MEMTABLE)&&(new_entry->type != PAGE_TYPE_LOG)){	   
      debug_assert(cc->persistent_cache != NULL);

      bool migrated = clockcache_page_migration(cc, cc->persistent_cache, 
		      new_entry->page.disk_addr, page, FALSE, TRUE);
      if(migrated){
         cc = cc->persistent_cache;
         entry_number = clockcache_lookup(cc, (*page)->disk_addr);
         clockcache_entry* entry = &cc->entry[entry_number];
         assert(*page == &entry->page);
      }
      //}
      //}
   }



   //assert(clockcache_get_ref(cc, entry_number, platform_get_tid()) == 1);

   uint32 unlockopt = unlockall_or_unlock_delay(clockcache_get_context(cc));
   if(unlockopt == NONTXUNLOCK)
   {
      clockcache_internal_unlock(cc, page, entry_number);
   }
   else{
      add_unlock_delay(cc, entry_number, (*page)->disk_addr, CC_WRITELOCKED);
      if(unlockopt == UNLOCKALL)
      {
         release_all_locks(cc, page);
      }
   }

}


/*----------------------------------------------------------------------
 *
 * clockcache_mark_dirty --
 *
 *      Marks the entry dirty.
 *
 *      FIXME: [aconway 2020-03-23]
 *      Maybe this should just get rolled into clockcache_lock?
 *
 *----------------------------------------------------------------------
 */

void
clockcache_mark_dirty(clockcache *cc,
                      page_handle *page)
{
   __attribute__ ((unused)) clockcache_entry *entry
      = clockcache_page_to_entry(cc, page);
   uint32 entry_number = clockcache_page_to_entry_number(cc, page);

   clockcache_log(entry->page.disk_addr, entry_number,
         "mark_dirty: entry %u addr %lu\n",
         entry_number, entry->page.disk_addr);
   clockcache_clear_flag(cc, entry_number, CC_CLEAN);
   return;
}

/*
 *----------------------------------------------------------------------
 *
 * clockcache_pin --
 *
 *      Functionally equivalent to an anonymous read lock. Implemented using a
 *      special ref count.
 *
 *      A write lock must be held while pinning to avoid a race with eviction.
 *
 *----------------------------------------------------------------------
 */

void
clockcache_pin(clockcache *cc,
               page_handle *page)
{
   __attribute__ ((unused)) clockcache_entry *entry
      = clockcache_page_to_entry(cc, page);
   uint32 entry_number = clockcache_page_to_entry_number(cc, page);
   debug_assert(clockcache_test_flag(cc, entry_number, CC_WRITELOCKED));
   clockcache_inc_pin(cc, entry_number);

   clockcache_log(entry->page.disk_addr, entry_number,
         "pin: entry %u addr %lu\n",
         entry_number, entry->page.disk_addr);
}

void
clockcache_unpin(clockcache *cc,
                 page_handle *page)
{
   __attribute__ ((unused)) clockcache_entry *entry
      = clockcache_page_to_entry(cc, page);
   uint32 entry_number = clockcache_page_to_entry_number(cc, page);
   clockcache_dec_pin(cc, entry_number);

   clockcache_log(entry->page.disk_addr, entry_number,
         "unpin: entry %u addr %lu\n",
         entry_number, entry->page.disk_addr);
}

/*
 *-----------------------------------------------------------------------------
 *
 * clockcache_page_sync --
 *
 *      Asynchronously syncs the page. Currently there is no way to check when
 *      the writeback has completed.
 *
 *-----------------------------------------------------------------------------
 */

void
clockcache_page_sync(clockcache  *cc,
                     page_handle *page,
                     bool         is_blocking,
                     page_type    type)
{
   uint32 entry_number = clockcache_page_to_entry_number(cc, page);
   io_async_req *req;
   struct iovec *iovec;
   uint64 addr = page->disk_addr;
   const threadid tid = platform_get_tid();
   platform_status status;

   if (!clockcache_try_set_writeback(cc, entry_number, TRUE)) {
      platform_assert(clockcache_test_flag(cc, entry_number, CC_CLEAN));
      return;
   }

   if (cc->cfg->use_stats) {
      cc->stats[tid].page_writes[type]++;
      cc->stats[tid].syncs_issued++;
   }

   if (!is_blocking) {
      req = io_get_async_req(cc->io, TRUE);
      void *req_metadata = io_get_metadata(cc->io, req);
      *(clockcache **)req_metadata = cc;
      uint64 req_count = 1;
      req->bytes = clockcache_multiply_by_page_size(cc, req_count);
      iovec = io_get_iovec(cc->io, req);
      iovec[0].iov_base = page->data;
      status = io_write_async(cc->io, req, clockcache_write_callback,
                              req_count, addr);
      platform_assert_status_ok(status);
   } else {
      status = io_write(cc->io, page->data, cc->cfg->page_size, addr);
      platform_assert_status_ok(status);
      clockcache_log(addr, entry_number,
            "page_sync write entry %u addr %lu\n", entry_number, addr);
      __attribute__ ((unused)) uint8 rc;
      rc = clockcache_set_flag(cc, entry_number, CC_CLEAN);
      debug_assert(!rc);
      rc = clockcache_clear_flag(cc, entry_number, CC_WRITEBACK);
      debug_assert(rc);
   }
}


/*
 *----------------------------------------------------------------------
 *
 * clockcache_sync_callback --
 *
 *      internal callback for clockcache_extent_sync which decrements the pages
 *      outstanding counter
 *
 *----------------------------------------------------------------------
 */

typedef struct clockcache_sync_callback_req {
   clockcache *cc;
   uint64     *pages_outstanding;
} clockcache_sync_callback_req;

#if defined(__has_feature)
#  if __has_feature(memory_sanitizer)
__attribute__((no_sanitize("memory")))
#  endif
#endif
void
clockcache_sync_callback(void            *arg,
                         struct iovec    *iovec,
                         uint64           count,
                         platform_status  status)
{
   clockcache_sync_callback_req *req
      = (clockcache_sync_callback_req *)arg;
   uint64 pages_written = clockcache_divide_by_page_size(req->cc, count);
   clockcache_write_callback(req->cc, iovec, count, status);
   __sync_fetch_and_sub(req->pages_outstanding, pages_written);
}

/*
 *-----------------------------------------------------------------------------
 *
 * clockcache_extent_sync --
 *
 *      Asynchronously syncs the extent.
 *
 *      Adds the number of pages issued writeback to the coutner pointered to
 *      by pages_outstanding. When the writes complete, a callback subtracts
 *      them off, so that the caller may track how many pages are in writeback.
 *
 *      Assumes all pages in the extent are clean or cleanable
 *
 *-----------------------------------------------------------------------------
 */

void
clockcache_extent_sync(clockcache *cc,
                       uint64      addr,
                       uint64     *pages_outstanding)
{
   uint64 i;
   uint32 entry_number;
   uint64 req_count = 0;
   uint64 req_addr;
   uint64 page_addr;
   io_async_req *io_req;
   struct iovec *iovec;
   platform_status status;

   for (i = 0; i < cc->cfg->pages_per_extent; i++) {
      page_addr = addr + clockcache_multiply_by_page_size(cc, i);
      entry_number = clockcache_lookup(cc, page_addr);
      if (entry_number != CC_UNMAPPED_ENTRY
            && clockcache_try_set_writeback(cc, entry_number, TRUE)) {
         if (req_count == 0) {
            req_addr = page_addr;
            io_req = io_get_async_req(cc->io, TRUE);
            clockcache_sync_callback_req *cc_req
               = (clockcache_sync_callback_req *)io_get_metadata(cc->io, io_req);
            cc_req->cc = cc;
            cc_req->pages_outstanding = pages_outstanding;
            iovec = io_get_iovec(cc->io, io_req);
         }
         iovec[req_count++].iov_base = cc->entry[entry_number].page.data;
      } else {
         // ALEX: There is maybe a race with eviction with this assertion
         debug_assert(entry_number == CC_UNMAPPED_ENTRY
               || clockcache_test_flag(cc, entry_number, CC_CLEAN));
         if (req_count != 0) {
            __sync_fetch_and_add(pages_outstanding, req_count);
            io_req->bytes = clockcache_multiply_by_page_size(cc, req_count);
            status = io_write_async(cc->io, io_req, clockcache_sync_callback,
                                    req_count, req_addr);
            platform_assert_status_ok(status);
            req_count = 0;
         }
      }
   }
   if (req_count != 0) {
      __sync_fetch_and_add(pages_outstanding, req_count);
      status = io_write_async(cc->io, io_req, clockcache_sync_callback,
                              req_count, req_addr);
      platform_assert_status_ok(status);
   }
}

/*
 *----------------------------------------------------------------------
 *
 * clockcache_prefetch_callback --
 *
 *      Internal callback function to clean up after prefetching a collection
 *      of pages from the device.
 *
 *----------------------------------------------------------------------
 */

#if defined(__has_feature)
#   if __has_feature(memory_sanitizer)
__attribute__((no_sanitize("memory")))
#   endif
#endif
void
clockcache_prefetch_callback(void *          metadata,
                             struct iovec *  iovec,
                             uint64          count,
                             platform_status status)
{
   clockcache *      cc        = *(clockcache **)metadata;
   page_type         type      = PAGE_TYPE_INVALID;
   debug_only uint64 last_addr = CC_UNMAPPED_ADDR;

   platform_assert_status_ok(status);
   platform_assert(count > 0);
   platform_assert(count <= cc->cfg->pages_per_extent);

   for (uint64 page_off = 0; page_off < count; page_off++) {
      uint32 entry_no =
         clockcache_data_to_entry_number(cc, (char *)iovec[page_off].iov_base);
      clockcache_entry *entry = &cc->entry[entry_no];
      if (page_off != 0) {
         debug_assert(type == entry->type);
      } else {
         type = entry->type;
      }
      debug_only uint32 was_loading =
         clockcache_clear_flag(cc, entry_no, CC_LOADING);
      debug_assert(was_loading);

      debug_code(int64 addr = entry->page.disk_addr);
      debug_assert(addr != CC_UNMAPPED_ADDR);
      debug_assert(addr == last_addr + cc->cfg->page_size ||
                   last_addr == CC_UNMAPPED_ADDR);
      debug_code(last_addr = addr);
      debug_assert(entry_no == clockcache_lookup(cc, addr));
   }

   if (cc->cfg->use_stats) {
      threadid tid = platform_get_tid();
      cc->stats[tid].page_reads[type] += count;
      cc->stats[tid].prefetches_issued[type]++;
   }
}

/*
 *-----------------------------------------------------------------------------
 *
 * clockcache_prefetch --
 *
 *      prefetch asynchronously loads the extent with given base address
 *
 *-----------------------------------------------------------------------------
 */


void
clockcache_prefetch(clockcache *cache, uint64 base_addr, page_type type)
{
   io_async_req *req;
   struct iovec *iovec;
   uint64        pages_per_extent = cache->cfg->pages_per_extent;
   uint64        pages_in_req     = 0;
   uint64        req_start_addr   = CC_UNMAPPED_ADDR;
   threadid      tid              = platform_get_tid();

   debug_assert(base_addr % cache->cfg->extent_size == 0);


   clockcache *pcc = cache;
   clockcache *cc;
#ifdef DRAM_CACHE
   clockcache *vcc = cache->volatile_cache;
   if(vcc == NULL){
      pcc = cache->persistent_cache;
      vcc = cache;
   }
   else{
      pcc = cache;
   }
   debug_assert(vcc!=NULL);
   debug_assert(pcc!=NULL);
#endif

   for (uint64 page_off = 0; page_off < pages_per_extent; page_off++) {
      uint64 addr = base_addr + clockcache_multiply_by_page_size(cache, page_off);

      uint32 entry_no = clockcache_lookup(pcc, addr);
      cc = pcc;
         
      get_rc get_read_rc;
      if ((entry_no != CC_UNMAPPED_ENTRY)
         &&(!clockcache_test_shadow(pcc, entry_no, CC_SHADOW))) {
         get_read_rc = clockcache_try_get_read(cc, entry_no, TRUE);
      }
      else {
         get_read_rc = GET_RC_EVICTED;
      }
#ifdef DRAM_CACHE 
      if ((entry_no == CC_UNMAPPED_ENTRY)
	 ||(clockcache_test_shadow(pcc, entry_no, CC_SHADOW))) {
	 cc = vcc;
//	 cc = cache;
      }

      if((entry_no == CC_UNMAPPED_ENTRY)
         ||(clockcache_test_shadow(pcc, entry_no, CC_SHADOW))){
         entry_no = clockcache_lookup(vcc, addr);
	 cc = vcc;
	 assert(cc->volatile_cache == NULL);
         if (entry_no != CC_UNMAPPED_ENTRY) {
            get_read_rc = clockcache_try_get_read(cc, entry_no, TRUE);
         } else {
            get_read_rc = GET_RC_EVICTED;
//	    cc = cache;
         }
	 assert(cc->volatile_cache == NULL);
      }
#endif


      switch (get_read_rc) {
         case GET_RC_SUCCESS:
            clockcache_dec_ref(cc, entry_no, tid);
            // fallthrough
         case GET_RC_CONFLICT:
            // in cache, issue IO req if started
            if (pages_in_req != 0) {
               req->bytes = clockcache_multiply_by_page_size(cc, pages_in_req);
               platform_status rc = io_read_async(cc->io,
                                                  req,
                                                  clockcache_prefetch_callback,
                                                  pages_in_req,
                                                  req_start_addr);
               platform_assert_status_ok(rc);
               pages_in_req   = 0;
               req_start_addr = CC_UNMAPPED_ADDR;
            }
            clockcache_log(addr,
                           entry_no,
                           "prefetch (cached): entry %u addr %lu\n",
                           entry_no,
                           addr);
            break;
         case GET_RC_EVICTED: {
            // need to prefetch
	    //assert(cc->volatile_cache == NULL);
	    if(cc->volatile_cache!=NULL)
	    {
	       cc = cc->volatile_cache;
	    }

	    /*
	    if(type == PAGE_TYPE_LOG)
               cc = cc->persistent_cache;
	    */


	    //cc = cc->persistent_cache;

            uint32 free_entry_no = clockcache_get_free_page(
               cc, CC_READ_LOADING_STATUS, FALSE, TRUE);
            clockcache_entry *entry = &cc->entry[free_entry_no];
            entry->page.disk_addr   = addr;
	    if(cc->persistent_cache == NULL)
	       entry->page.persistent = TRUE;
	    else
	       entry->page.persistent = FALSE;
            entry->type             = type;
            uint64 lookup_no        = clockcache_divide_by_page_size(cc, addr);
            if (__sync_bool_compare_and_swap(
                   &cc->lookup[lookup_no], CC_UNMAPPED_ENTRY, free_entry_no)) {
               if (pages_in_req == 0) {
                  debug_assert(req_start_addr == CC_UNMAPPED_ADDR);
                  // start a new IO req
                  req                          = io_get_async_req(cc->io, TRUE);
                  void *req_metadata           = io_get_metadata(cc->io, req);
                  *(clockcache **)req_metadata = cc;
                  iovec                        = io_get_iovec(cc->io, req);
                  req_start_addr               = addr;
               }
               iovec[pages_in_req++].iov_base = entry->page.data;
               clockcache_log(addr,
                              entry_no,
                              "prefetch (load): entry %u addr %lu\n",
                              entry_no,
                              addr);
            } else {
               /*
                * someone else is already loading this page, release the free
                * entry and retry
                */
               entry->page.disk_addr = CC_UNMAPPED_ADDR;
               entry->status         = CC_FREE_STATUS;
               page_off--;
            }
            break;
         }
         default:
            platform_assert(0);
      }
   }
   // issue IO req if started
   if (pages_in_req != 0) {
      req->bytes         = clockcache_multiply_by_page_size(cc, pages_in_req);
      platform_status rc = io_read_async(cc->io,
                                         req,
                                         clockcache_prefetch_callback,
                                         pages_in_req,
                                         req_start_addr);
      pages_in_req       = 0;
      req_start_addr     = CC_UNMAPPED_ADDR;
      platform_assert_status_ok(rc);
   }
}

/*
 *----------------------------------------------------------------------
 *
 * clockcache_print --
 *
 *      Prints a bitmap representation of the cache.
 *
 *----------------------------------------------------------------------
 */

void
clockcache_print(clockcache *cc)
{
   uint64 i;
   uint32 status;
   uint16 refcount;
   threadid thr_i;

   platform_open_log_stream();
   platform_log_stream("************************** CACHE CONTENTS "
                       "**************************\n");
   for (i = 0; i < cc->cfg->page_capacity; i++) {
      if (i != 0 && i % 16 == 0)
         platform_log_stream("\n");
      if (i % CC_ENTRIES_PER_BATCH == 0)
         platform_log_stream("Word %lu entries %lu-%lu\n", i / CC_ENTRIES_PER_BATCH, i, i + 63);
      status = cc->entry[i].status;
      refcount = 0;
      for (thr_i = 0; thr_i < CC_RC_WIDTH; thr_i++) {
         refcount += clockcache_get_ref(cc, i, thr_i);
      }
      platform_log_stream("0x%02x-%u ", status, refcount);
   }

   platform_log_stream("\n\n");
   platform_close_log_stream(stdout);
   return;
}

bool
clockcache_page_valid(clockcache *cc,
                      uint64      addr)
{
   if (addr % cc->cfg->page_size != 0)
      return FALSE;
   uint64 base_addr = addr - addr % cc->cfg->extent_size;
   if (addr < allocator_get_capacity(cc->al))
      return base_addr != 0 && allocator_get_refcount(cc->al, base_addr) != 0;
   else
      return FALSE;
}

void
clockcache_validate_page(clockcache  *cc,
                         page_handle *page,
                         uint64       addr)
{
   debug_assert(clockcache_page_valid(cc, addr));
   debug_assert(page->disk_addr == addr);
   debug_assert(!clockcache_test_flag(cc, clockcache_page_to_entry_number(cc, page), CC_FREE));
}

void
clockcache_assert_ungot(clockcache *cc,
                        uint64      addr)
{
   __attribute__ ((unused)) uint32 entry_number = clockcache_lookup(cc, addr);
   const threadid tid = platform_get_tid();
   if (entry_number != CC_UNMAPPED_ENTRY) {
      __attribute__ ((unused)) uint16 ref_count
                                    = clockcache_get_ref(cc, entry_number, tid);
      debug_assert(ref_count == 0);
   }
}

void
clockcache_assert_noleaks(clockcache *cc)
{
   if (!cc->cfg->use_stats) {
      return;
   }
   page_type type;
   uint64 i, allocs[NUM_PAGE_TYPES] = {0}, deallocs[NUM_PAGE_TYPES] = {0};

   const char *page_type_strings[NUM_PAGE_TYPES] = {
      SET_ARRAY_INDEX_TO_STRINGIFY(PAGE_TYPE_TRUNK),
      SET_ARRAY_INDEX_TO_STRINGIFY(PAGE_TYPE_BRANCH),
      SET_ARRAY_INDEX_TO_STRINGIFY(PAGE_TYPE_MEMTABLE),
      SET_ARRAY_INDEX_TO_STRINGIFY(PAGE_TYPE_FILTER),
      SET_ARRAY_INDEX_TO_STRINGIFY(PAGE_TYPE_LOG),
      SET_ARRAY_INDEX_TO_STRINGIFY(PAGE_TYPE_MISC),
   };

   for (i = 0; i < MAX_THREADS; i++) {
      for (type = 0; type < NUM_PAGE_TYPES; type++) {
         allocs[type] += cc->stats[i].page_allocs[type];
         deallocs[type] += cc->stats[i].page_deallocs[type];
      }
   }

   bool deallocs_match = TRUE;
   for (type = 0; type < NUM_PAGE_TYPES; type++) {
      if (type == PAGE_TYPE_LOG) {
         continue;
      }
      if (allocs[type] != deallocs[type]) {
         platform_log("%s: allocs %lu deallocs %lu\n",
                      page_type_strings[type],
                      allocs[PAGE_TYPE_TRUNK],
                      deallocs[PAGE_TYPE_TRUNK]);
         deallocs_match = FALSE;
      }
   }
   if (!deallocs_match) {
      //allocator_print_allocated(cc->al);
   }
   platform_assert(deallocs_match);
}

void
clockcache_io_stats(clockcache *cc,
                    uint64     *read_bytes,
                    uint64     *write_bytes)
{
  *read_bytes = 0;
  *write_bytes = 0;

   if (!cc->cfg->use_stats) {
      return;
   }

   uint64 read_pages = 0;
   uint64 write_pages = 0;
   for (uint64 i = 0; i < MAX_THREADS; i++) {
      for (page_type type = 0; type < NUM_PAGE_TYPES; type++) {
         write_pages += cc->stats[i].page_writes[type];
         read_pages += cc->stats[i].page_reads[type];
      }
   }

   *write_bytes = write_pages * 4 * KiB;
   *read_bytes = read_pages * 4 * KiB;
}

void
clockcache_print_stats(clockcache *cc)
{
   uint64 i;
   page_type type;
   cache_stats global_stats;

   if (!cc->cfg->use_stats) {
      return;
   }

   uint64 page_writes = 0;
   ZERO_CONTENTS(&global_stats);
   for (i = 0; i < MAX_THREADS; i++) {
      for (type = 0; type < NUM_PAGE_TYPES; type++) {
         global_stats.cache_migrates_to_PMEM[type] += cc->stats[i].cache_migrates_to_PMEM[type];
         global_stats.cache_migrates_to_DRAM_without_shadow[type] += cc->stats[i].cache_migrates_to_DRAM_without_shadow[type];
         global_stats.cache_migrates_to_DRAM_with_shadow[type] += cc->stats[i].cache_migrates_to_DRAM_with_shadow[type];
         global_stats.cache_evicts_to_PMEM[type] += cc->stats[i].cache_evicts_to_PMEM[type];
         global_stats.cache_evicts_to_disk[type] += cc->stats[i].cache_evicts_to_disk[type];

         global_stats.cache_hits[type] += cc->stats[i].cache_hits[type];
         global_stats.cache_misses[type] += cc->stats[i].cache_misses[type];
         global_stats.cache_miss_time_ns[type] +=
            cc->stats[i].cache_miss_time_ns[type];
         global_stats.page_allocs[type] += cc->stats[i].page_allocs[type];
         global_stats.page_deallocs[type] += cc->stats[i].page_deallocs[type];
         global_stats.page_writes[type] += cc->stats[i].page_writes[type];
         page_writes += cc->stats[i].page_writes[type];
         global_stats.page_reads[type] += cc->stats[i].page_reads[type];
         global_stats.prefetches_issued[type] +=
            cc->stats[i].prefetches_issued[type];
      }
      global_stats.writes_issued += cc->stats[i].writes_issued;
      global_stats.syncs_issued += cc->stats[i].syncs_issued;
   }

   fraction miss_time[NUM_PAGE_TYPES];
   fraction avg_prefetch_pages[NUM_PAGE_TYPES];
   fraction avg_write_pages;

   for (type = 0; type < NUM_PAGE_TYPES; type++) {
      miss_time[type] =
         init_fraction(global_stats.cache_miss_time_ns[type], SEC_TO_NSEC(1));
      avg_prefetch_pages[type] = init_fraction(
         global_stats.page_reads[type] - global_stats.cache_misses[type],
         global_stats.prefetches_issued[type]);
   }
   avg_write_pages = init_fraction(page_writes - global_stats.syncs_issued,
                                   global_stats.writes_issued);

   // clang-format off
   platform_log("Cache Statistics\n");
   platform_log("--------------------------------------------------------------------------------------------------------\n");
   platform_log("page type                |      trunk |     branch |   memtable |     filter |        log |       misc |\n");
   platform_log("-------------------------|------------|------------|------------|------------|------------|------------|\n");
   platform_log("cache hits               | %10lu | %10lu | %10lu | %10lu | %10lu | %10lu |\n",
         global_stats.cache_hits[PAGE_TYPE_TRUNK],
         global_stats.cache_hits[PAGE_TYPE_BRANCH],
         global_stats.cache_hits[PAGE_TYPE_MEMTABLE],
         global_stats.cache_hits[PAGE_TYPE_FILTER],
         global_stats.cache_hits[PAGE_TYPE_LOG],
         global_stats.cache_hits[PAGE_TYPE_MISC]);
   platform_log("cache misses             | %10lu | %10lu | %10lu | %10lu | %10lu | %10lu |\n",
         global_stats.cache_misses[PAGE_TYPE_TRUNK],
         global_stats.cache_misses[PAGE_TYPE_BRANCH],
         global_stats.cache_misses[PAGE_TYPE_MEMTABLE],
         global_stats.cache_misses[PAGE_TYPE_FILTER],
         global_stats.cache_misses[PAGE_TYPE_LOG],
         global_stats.cache_misses[PAGE_TYPE_MISC]);
   platform_log("migrates to PMEM         | %10lu | %10lu | %10lu | %10lu | %10lu | %10lu |\n",
         global_stats.cache_migrates_to_PMEM[PAGE_TYPE_TRUNK],
         global_stats.cache_migrates_to_PMEM[PAGE_TYPE_BRANCH],
         global_stats.cache_migrates_to_PMEM[PAGE_TYPE_MEMTABLE],
         global_stats.cache_migrates_to_PMEM[PAGE_TYPE_FILTER],
         global_stats.cache_migrates_to_PMEM[PAGE_TYPE_LOG],
         global_stats.cache_migrates_to_PMEM[PAGE_TYPE_MISC]);
   platform_log("migrates to DRAM         | %10lu | %10lu | %10lu | %10lu | %10lu | %10lu |\n",
         global_stats.cache_migrates_to_DRAM_without_shadow[PAGE_TYPE_TRUNK],
         global_stats.cache_migrates_to_DRAM_without_shadow[PAGE_TYPE_BRANCH],
         global_stats.cache_migrates_to_DRAM_without_shadow[PAGE_TYPE_MEMTABLE],
         global_stats.cache_migrates_to_DRAM_without_shadow[PAGE_TYPE_FILTER],
         global_stats.cache_migrates_to_DRAM_without_shadow[PAGE_TYPE_LOG],
         global_stats.cache_migrates_to_DRAM_without_shadow[PAGE_TYPE_MISC]);
   platform_log("migrates to DRAM (shadow)| %10lu | %10lu | %10lu | %10lu | %10lu | %10lu |\n",
         global_stats.cache_migrates_to_DRAM_with_shadow[PAGE_TYPE_TRUNK],
         global_stats.cache_migrates_to_DRAM_with_shadow[PAGE_TYPE_BRANCH],
         global_stats.cache_migrates_to_DRAM_with_shadow[PAGE_TYPE_MEMTABLE],
         global_stats.cache_migrates_to_DRAM_with_shadow[PAGE_TYPE_FILTER],
         global_stats.cache_migrates_to_DRAM_with_shadow[PAGE_TYPE_LOG],
         global_stats.cache_migrates_to_DRAM_with_shadow[PAGE_TYPE_MISC]);
   platform_log("evicts to PMEM           | %10lu | %10lu | %10lu | %10lu | %10lu | %10lu |\n",
         global_stats.cache_evicts_to_PMEM[PAGE_TYPE_TRUNK],
         global_stats.cache_evicts_to_PMEM[PAGE_TYPE_BRANCH],
         global_stats.cache_evicts_to_PMEM[PAGE_TYPE_MEMTABLE],
         global_stats.cache_evicts_to_PMEM[PAGE_TYPE_FILTER],
         global_stats.cache_evicts_to_PMEM[PAGE_TYPE_LOG],
         global_stats.cache_evicts_to_PMEM[PAGE_TYPE_MISC]);
   platform_log("evicts to disk           | %10lu | %10lu | %10lu | %10lu | %10lu | %10lu |\n",
         global_stats.cache_evicts_to_disk[PAGE_TYPE_TRUNK],
         global_stats.cache_evicts_to_disk[PAGE_TYPE_BRANCH],
         global_stats.cache_evicts_to_disk[PAGE_TYPE_MEMTABLE],
         global_stats.cache_evicts_to_disk[PAGE_TYPE_FILTER],
         global_stats.cache_evicts_to_disk[PAGE_TYPE_LOG],
         global_stats.cache_evicts_to_disk[PAGE_TYPE_MISC]);

   platform_log("cache miss time          | " FRACTION_FMT(9, 2)"s | "
                FRACTION_FMT(9, 2)"s | "FRACTION_FMT(9, 2)"s | "
                FRACTION_FMT(9, 2)"s | "FRACTION_FMT(9, 2)"s | "
                FRACTION_FMT(9, 2)"s |\n",
                FRACTION_ARGS(miss_time[PAGE_TYPE_TRUNK]),
                FRACTION_ARGS(miss_time[PAGE_TYPE_BRANCH]),
                FRACTION_ARGS(miss_time[PAGE_TYPE_MEMTABLE]),
                FRACTION_ARGS(miss_time[PAGE_TYPE_FILTER]),
                FRACTION_ARGS(miss_time[PAGE_TYPE_LOG]),
                FRACTION_ARGS(miss_time[PAGE_TYPE_MISC]));
   platform_log("pages allocated          | %10lu | %10lu | %10lu | %10lu | %10lu | %10lu |\n",
         global_stats.page_allocs[PAGE_TYPE_TRUNK],
         global_stats.page_allocs[PAGE_TYPE_BRANCH],
         global_stats.page_allocs[PAGE_TYPE_MEMTABLE],
         global_stats.page_allocs[PAGE_TYPE_FILTER],
         global_stats.page_allocs[PAGE_TYPE_LOG],
         global_stats.page_allocs[PAGE_TYPE_MISC]);
   platform_log("pages written            | %10lu | %10lu | %10lu | %10lu | %10lu | %10lu |\n",
         global_stats.page_writes[PAGE_TYPE_TRUNK],
         global_stats.page_writes[PAGE_TYPE_BRANCH],
         global_stats.page_writes[PAGE_TYPE_MEMTABLE],
         global_stats.page_writes[PAGE_TYPE_FILTER],
         global_stats.page_writes[PAGE_TYPE_LOG],
         global_stats.page_writes[PAGE_TYPE_MISC]);
   platform_log("pages read               | %10lu | %10lu | %10lu | %10lu | %10lu | %10lu |\n",
         global_stats.page_reads[PAGE_TYPE_TRUNK],
         global_stats.page_reads[PAGE_TYPE_BRANCH],
         global_stats.page_reads[PAGE_TYPE_MEMTABLE],
         global_stats.page_reads[PAGE_TYPE_FILTER],
         global_stats.page_reads[PAGE_TYPE_LOG],
         global_stats.page_reads[PAGE_TYPE_MISC]);
   platform_log("avg prefetch pg          |  " FRACTION_FMT(9, 2)" |  "
                FRACTION_FMT(9, 2)" |  "FRACTION_FMT(9, 2)" |  "
                FRACTION_FMT(9, 2)" |  "FRACTION_FMT(9, 2)" |  "
                FRACTION_FMT(9, 2)" |\n",
                FRACTION_ARGS(avg_prefetch_pages[PAGE_TYPE_TRUNK]),
                FRACTION_ARGS(avg_prefetch_pages[PAGE_TYPE_BRANCH]),
                FRACTION_ARGS(avg_prefetch_pages[PAGE_TYPE_MEMTABLE]),
                FRACTION_ARGS(avg_prefetch_pages[PAGE_TYPE_FILTER]),
                FRACTION_ARGS(avg_prefetch_pages[PAGE_TYPE_LOG]),
                FRACTION_ARGS(avg_prefetch_pages[PAGE_TYPE_MISC]));
   platform_log("footprint                | %10lu | %10lu | %10lu | %10lu | %10lu | %10lu |\n",
          global_stats.page_allocs[PAGE_TYPE_TRUNK]
             - global_stats.page_deallocs[PAGE_TYPE_TRUNK],
          global_stats.page_allocs[PAGE_TYPE_BRANCH]
             - global_stats.page_deallocs[PAGE_TYPE_BRANCH],
          global_stats.page_allocs[PAGE_TYPE_MEMTABLE]
             - global_stats.page_deallocs[PAGE_TYPE_MEMTABLE],
          global_stats.page_allocs[PAGE_TYPE_FILTER]
             - global_stats.page_deallocs[PAGE_TYPE_FILTER],
          global_stats.page_allocs[PAGE_TYPE_LOG]
             - global_stats.page_deallocs[PAGE_TYPE_LOG],
          global_stats.page_allocs[PAGE_TYPE_MISC]
             - global_stats.page_deallocs[PAGE_TYPE_MISC]);
   platform_default_log("-----------------------------------------------------------------------------------------------------\n");
   platform_log("avg write pgs: "FRACTION_FMT(9,2)"\n",
         FRACTION_ARGS(avg_write_pages));

   uint64 total_space_use_pages = global_stats.page_allocs[PAGE_TYPE_TRUNK]
                                - global_stats.page_deallocs[PAGE_TYPE_TRUNK]
                                + global_stats.page_allocs[PAGE_TYPE_BRANCH]
                                - global_stats.page_deallocs[PAGE_TYPE_BRANCH]
                                + global_stats.page_allocs[PAGE_TYPE_MEMTABLE]
                                - global_stats.page_deallocs[PAGE_TYPE_MEMTABLE]
                                + global_stats.page_allocs[PAGE_TYPE_FILTER]
                                - global_stats.page_deallocs[PAGE_TYPE_FILTER]
                                + global_stats.page_allocs[PAGE_TYPE_LOG]
                                - global_stats.page_deallocs[PAGE_TYPE_LOG]
                                + global_stats.page_allocs[PAGE_TYPE_MISC]
                                - global_stats.page_deallocs[PAGE_TYPE_MISC];
   uint64 total_space_use_bytes = total_space_use_pages * cc->cfg->page_size;
   platform_default_log("\nTotal space use: %lu MiB\n",
         B_TO_MiB(total_space_use_bytes));
   platform_default_log("Total space use (allocator): %lu MiB\n",
         B_TO_MiB(allocator_in_use(cc->al)));
   platform_default_log("Max space use (allocator): %lu MiB\n\n",
         B_TO_MiB(allocator_max_allocated(cc->al)));
   // clang-format on
}

void
clockcache_reset_stats(clockcache *cc)
{
   uint64 i;

   for (i = 0; i < MAX_THREADS; i++) {
      cache_stats *stats = &cc->stats[i];

      memset(stats->cache_migrates_to_PMEM, 0, sizeof(stats->cache_migrates_to_PMEM));
      memset(stats->cache_migrates_to_DRAM_without_shadow, 0, sizeof(stats->cache_migrates_to_DRAM_without_shadow));
      memset(stats->cache_migrates_to_DRAM_with_shadow, 0, sizeof(stats->cache_migrates_to_DRAM_with_shadow));
      memset(stats->cache_evicts_to_PMEM, 0, sizeof(stats->cache_evicts_to_PMEM));
      memset(stats->cache_evicts_to_disk, 0, sizeof(stats->cache_evicts_to_disk));

      memset(stats->cache_hits, 0, sizeof(stats->cache_hits));
      memset(stats->cache_misses, 0, sizeof(stats->cache_misses));
      memset(stats->cache_miss_time_ns, 0, sizeof(stats->cache_miss_time_ns));
      memset(stats->page_writes, 0, sizeof(stats->page_writes));
   }
}

/*
 *----------------------------------------------------------------------
 *
 * verification functions for cache_test
 *
 *----------------------------------------------------------------------
 */

uint32
clockcache_count_dirty(clockcache *cc)
{
   uint32 entry_no;
   uint32 dirty_count = 0;
   for (entry_no = 0; entry_no < cc->cfg->page_capacity; entry_no++) {
      if (!clockcache_test_flag(cc, entry_no, CC_CLEAN) &&
          !clockcache_test_flag(cc, entry_no, CC_FREE)) {
         dirty_count++;
      }
   }
   return dirty_count;
}

uint16
clockcache_get_read_ref(clockcache *cc, page_handle *page)
{
   uint32 entry_no = clockcache_page_to_entry_number(cc, page);
   platform_assert(entry_no != CC_UNMAPPED_ENTRY);
   uint16 ref_count = 0;
   for (threadid thr_i = 0; thr_i < CC_RC_WIDTH; thr_i++) {
      ref_count += clockcache_get_ref(cc, entry_no, thr_i);
   }
   return ref_count;
}

bool
clockcache_present(clockcache *cc, page_handle *page)
{
   return clockcache_lookup(cc, page->disk_addr) != CC_UNMAPPED_ENTRY;
}

static void
clockcache_enable_sync_get(clockcache *cc, bool enabled)
{
   cc->per_thread[platform_get_tid()].enable_sync_get = enabled;
}

allocator *
clockcache_allocator(clockcache *cc)
{
   return cc->al;
}

ThreadContext *
clockcache_get_context(clockcache *cc)
{
   if(cc->persistent_cache != NULL){
      clockcache *pcc = cc->persistent_cache;
      return get_context(pcc->contextMap, platform_get_tid());
   }
      
   return get_context(cc->contextMap, platform_get_tid());
}


cache *
clockcache_get_volatile_cache(clockcache *cc)
{
   return (cache*)cc->volatile_cache;
}




//TODO: By default, currently loading unmapped pages to persistent cache
// This could be optimized for read-only pages
bool
clockcache_if_volatile_addr(clockcache *cc, uint64 addr)
{
#ifdef DRAM_CACHE
   clockcache* vcc = cc->volatile_cache;
   clockcache* pcc;

   if(vcc == NULL){
      pcc = cc->persistent_cache;
      vcc = cc;
   }
   else{
      pcc = cc;
   }
   debug_assert(vcc!=NULL);
   debug_assert(pcc!=NULL);


   size_t entry_table_size = pcc->cfg->page_capacity * sizeof(*pcc->entry);
   uint32 entry_number = clockcache_lookup(pcc, addr);
   if ((entry_number <= entry_table_size) && (entry_number >= 0))
   {
      assert((pcc->volatile_cache) != NULL);
      if(!clockcache_test_shadow(pcc, entry_number, CC_SHADOW))
      return FALSE;
   }

   entry_table_size = vcc->cfg->page_capacity * sizeof(*vcc->entry);
   entry_number = clockcache_lookup(vcc, addr);
   if((entry_number <= entry_table_size) && (entry_number >= 0))
   {
      assert((vcc->volatile_cache) == NULL);
      return TRUE;
   }
   if(entry_number == CC_UNMAPPED_ENTRY)
   {
      return FALSE;
   }
#else
   return FALSE;
#endif
}

cache*
clockcache_get_addr_cache(clockcache *cc, uint64 addr)
{
#ifdef DRAM_CACHE
   clockcache* vcc = cc->volatile_cache;
   clockcache* pcc;

   if(vcc == NULL){
      pcc = cc->persistent_cache;
      vcc = cc;
   }
   else{
      pcc = cc;
   }
   debug_assert(vcc!=NULL);
   debug_assert(pcc!=NULL);

   cache *cache_ptr = NULL;
  
   size_t entry_table_size = pcc->cfg->page_capacity * sizeof(*pcc->entry);
   uint32 entry_number = clockcache_lookup(pcc, addr);
   if ((entry_number <= entry_table_size) && (entry_number >= 0))
   { 
      if(!clockcache_test_shadow(pcc, entry_number, CC_SHADOW))
      {
         cache_ptr = (cache*)pcc;
      }
   }

   entry_table_size = vcc->cfg->page_capacity * sizeof(*vcc->entry);
   entry_number = clockcache_lookup(vcc, addr);
   if((entry_number <= entry_table_size) && (entry_number >= 0))
   {
      assert(cache_ptr == NULL);
      cache_ptr = (cache*)vcc;
   }
   if(cache_ptr != NULL)
      return cache_ptr;
   if(entry_number == CC_UNMAPPED_ENTRY)
      cache_ptr = (cache*)cc;
   assert(cache_ptr != NULL);
   return cache_ptr;
#else
   return (cache*)cc;
#endif
}


bool
clockcache_if_diskaddr_in_volatile_cache(clockcache *cc, uint64 disk_addr)
{
   return clockcache_if_volatile_addr(cc, disk_addr);
}

bool
clockcache_if_volatile_page(clockcache  *cc,
                            page_handle *page)
{
   return clockcache_if_diskaddr_in_volatile_cache(cc, page->disk_addr);
}
<|MERGE_RESOLUTION|>--- conflicted
+++ resolved
@@ -334,7 +334,7 @@
 }
 
 
-static inline void
+__attribute__ ((unused)) static inline void
 clockcache_set_shadow(clockcache *cc, uint32 entry_number, uint32 flag)
 {
    cc->entry[entry_number].shadow = TRUE;
@@ -348,7 +348,7 @@
 }
 
 static inline void
-clockcache_unset_shadow(clockcache *cc, uint32 entry_number, uint32 flag)
+__attribute__ ((unused)) clockcache_unset_shadow(clockcache *cc, uint32 entry_number, uint32 flag)
 {
    cc->entry[entry_number].shadow = FALSE;
 }
@@ -744,7 +744,6 @@
       return GET_RC_SUCCESS;
    }
 
-<<<<<<< HEAD
    clockcache_entry *entry = &cc->entry[entry_number];
    uint64            addr  = entry->page.disk_addr;
    if (addr == CC_UNMAPPED_ADDR) {
@@ -757,31 +756,10 @@
    if (cur_entry_number != entry_number) {
       return GET_RC_EVICTED;
    }
-
-=======
-   uint64 addr = cc->entry[entry_number].page.disk_addr;
-   if(addr == CC_UNMAPPED_ADDR){
-      return GET_RC_EVICTED;
-   }
-
-   /* This reassign entry number prevent copies between PMEM->DRAM, DRAM->PMEM
-    * that causes the page location be moved in the same PMEM cache */
-
-   uint32 cur_entry_number = clockcache_lookup(cc, addr);
-   if(cur_entry_number == CC_UNMAPPED_ENTRY){
-      return GET_RC_EVICTED;
-   }
-   if(cur_entry_number != entry_number)
-   {
-      return GET_RC_EVICTED;
-   }
-
    if(clockcache_test_shadow(cc, entry_number, CC_SHADOW)){
       return GET_RC_EVICTED;
    }
 
-
->>>>>>> 4c91cc02
    // first check if write lock is held
    uint32 cc_writing = clockcache_test_flag(cc, entry_number, CC_WRITELOCKED);
    if (UNLIKELY(cc_writing)) {
