--- conflicted
+++ resolved
@@ -60,11 +60,7 @@
 page_handle *
 shard_log_alloc(shard_log *log, uint64 *next_extent)
 {
-<<<<<<< HEAD
-   uint64 addr = mini_allocator_alloc(&log->mini, 0, null_slice, next_extent);
-=======
-   uint64 addr = mini_alloc(&log->mini, 0, NULL, next_extent);
->>>>>>> fdac74b9
+   uint64 addr = mini_alloc(&log->mini, 0, null_slice, next_extent);
    return cache_alloc(log->cc, addr, PAGE_TYPE_LOG);
 }
 
@@ -117,8 +113,8 @@
       thread_data->offset = 0;
    }
 
-<<<<<<< HEAD
-   mini_allocator_zap(cc, NULL, log->meta_head, null_slice, null_slice, PAGE_TYPE_LOG);
+   mini_unkeyed_dec_ref(cc, log->meta_head, PAGE_TYPE_LOG);
+
 }
 
 struct PACKED log_entry {
@@ -189,9 +185,6 @@
    hdr->num_entries = 0;
    thread_data->offset = sizeof(shard_log_hdr);
    return 0;
-=======
-   mini_unkeyed_dec_ref(cc, log->meta_head, PAGE_TYPE_LOG);
->>>>>>> fdac74b9
 }
 
 int
